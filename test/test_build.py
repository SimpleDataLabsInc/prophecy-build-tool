from src.pbt import build, build_v2
import pytest
from click.testing import CliRunner
import glob
import os
from test.isolated_repo_test_case import IsolatedRepoTestCase


<<<<<<< HEAD
class TestBuild(IsolatedRepoTestCase):
    @staticmethod
    def _check_for_artifacts(project_path, language, n=5):
        artifacts = []
        # Find any .whl files in the current directory
        if language == "python":
            artifacts += glob.glob(os.path.join(project_path, "**", "*.whl"), recursive=True)
=======
def test_build_v2_binary_check(monkeypatch):
    monkeypatch.setenv("PATH", "")
    runner = CliRunner()
    result = runner.invoke(build_v2, ["--path", PROJECT_PATH])
    print(result.output)
    assert result.exit_code == 1
    assert "ERROR: no `python3` or `python` found" in result.output


def test_build_path_default():
    runner = CliRunner()
    result = runner.invoke(build, ["--path", PROJECT_PATH])
    assert result.exit_code == 0
    assert "Found 4 pipelines" in result.output
    assert "Building 4 pipelines" in result.output
    assert "Building pipeline pipelines/customers_orders" in result.output
    assert "Building pipeline pipelines/join_agg_sort" in result.output
    assert "Building pipeline pipelines/report_top_customers" in result.output
    assert "Building pipeline pipelines/farmers-markets-irs" in result.output
>>>>>>> bcf92f47

            # Find any .jar files in the current directory
        if language == "scala":
            artifacts += glob.glob(os.path.join(project_path, "**", "*.jar"), recursive=True)

            # make sure we found correct build artifacts:
        assert len(list(artifacts)) == n
        return artifacts

    @pytest.mark.parametrize("language", ["python", "scala"])
    @pytest.mark.parametrize("command", [build, build_v2])
    def test_build_path_default(self, language, command):
        runner = CliRunner()
        project_path = self.python_project_path if language == "python" else self.scala_project_path
        result = runner.invoke(command, ["--path", project_path])
        print(result.stdout)
        assert result.exit_code == 0
        assert "Found 5 pipelines" in result.output
        TestBuild._check_for_artifacts(project_path, language, n=5)

    @pytest.mark.parametrize(
        "language, build_file_name",
        [
            ("python", "setup.py"),
            ("scala", "pom.xml"),
        ],
    )
    def test_build_v2_path_default_build_errors(self, language, build_file_name):
        project_path = self.python_project_path if language == "python" else self.scala_project_path
        a_file_to_mangle = list(
            glob.glob(os.path.join(project_path, "pipelines", "**", build_file_name), recursive=True)
        )[0]
        print("file to mangle: ", a_file_to_mangle)
        with open(a_file_to_mangle, "w") as fd:
            fd.write("oops")
            fd.close()
        runner = CliRunner()
        result = runner.invoke(build_v2, ["--path", project_path])
        print(result.stdout)
        assert result.exit_code == 1
        TestBuild._check_for_artifacts(project_path, language, n=4)

    @pytest.mark.parametrize(
        "language, build_file_name",
        [
            ("python", "setup.py"),
            ("scala", "pom.xml"),
        ],
    )
    def test_build_v2_path_default_build_errors_ignore_errors(self, language, build_file_name):
        project_path = self.python_project_path if language == "python" else self.scala_project_path
        a_file_to_mangle = list(
            glob.glob(os.path.join(project_path, "pipelines", "**", build_file_name), recursive=True)
        )[0]
        print("file to mangle: ", a_file_to_mangle)
        with open(a_file_to_mangle, "w") as fd:
            fd.write("oops")
            fd.close()
        runner = CliRunner()
        result = runner.invoke(build_v2, ["--path", project_path, "--ignore-build-errors"])
        print(result.stdout)
        assert result.exit_code == 0
        TestBuild._check_for_artifacts(project_path, language, n=4)

    @pytest.mark.parametrize("language", ["python", "scala"])
    @pytest.mark.parametrize("command", [build, build_v2])
    def test_build_path_pipeline_filter(self, language, command):
        project_path = self.python_project_path if language == "python" else self.scala_project_path
        runner = CliRunner()
        result = runner.invoke(command, ["--path", project_path, "--pipelines", "raw_bronze,gold_sales"])
        print(result.stdout)
        assert result.exit_code == 0
        TestBuild._check_for_artifacts(project_path, language, n=2)

    @pytest.mark.parametrize("language", ["python", "scala"])
    @pytest.mark.parametrize("command", [build, build_v2])
    def test_build_path_pipeline_with_invalid_filter(self, language, command):
        project_path = self.python_project_path if language == "python" else self.scala_project_path
        runner = CliRunner()
        result = runner.invoke(
            command,
            [
                "--path",
                project_path,
                "--pipelines",
                "raw_bronze,INVALID_PIPELINE_NAME",
            ],
        )
        print(result.stdout)
        assert result.exit_code == 0
        TestBuild._check_for_artifacts(project_path, language, n=1)

    @pytest.mark.parametrize("language", ["python", "scala"])
    @pytest.mark.parametrize("command", [build])  # TODO currently different behavior for build-v2
    def test_build_path_pipeline_invalid_filter_only(self, language, command):
        project_path = self.python_project_path if language == "python" else self.scala_project_path
        runner = CliRunner()
        result = runner.invoke(command, ["--path", project_path, "--pipelines", "INVALID_PIPELINE_NAME"])
        print(result.stdout)
        assert result.exit_code == 1
        TestBuild._check_for_artifacts(project_path, language, n=0)

    def test_build_v2_add_pom_python(self):
        import zipfile

        project_path = self.python_project_path
        runner = CliRunner()
        result = runner.invoke(build_v2, ["--path", project_path, "--add-pom-python"])
        print(result.stdout)
        assert result.exit_code == 0
        artifacts = TestBuild._check_for_artifacts(project_path, "python", n=5)

        one_artifact = artifacts[0]
        package_name = os.path.basename(one_artifact).split("-")[0]
        with zipfile.ZipFile(one_artifact, "r") as zip_ref:
            print("namelist")
            print(zip_ref.namelist())

            for file in ["MAVEN_COORDINATES", "pom.xml"]:
                assert file in ", ".join(zip_ref.namelist())
                output_path = zip_ref.extract(f"{package_name}-1.0.data/data/{file}", "/tmp/")
                with open(output_path, "r") as fd:
                    # kind of lazy; just check if plibs is in the file:
                    assert "prophecy-libs" in fd.read()<|MERGE_RESOLUTION|>--- conflicted
+++ resolved
@@ -6,7 +6,6 @@
 from test.isolated_repo_test_case import IsolatedRepoTestCase
 
 
-<<<<<<< HEAD
 class TestBuild(IsolatedRepoTestCase):
     @staticmethod
     def _check_for_artifacts(project_path, language, n=5):
@@ -14,27 +13,6 @@
         # Find any .whl files in the current directory
         if language == "python":
             artifacts += glob.glob(os.path.join(project_path, "**", "*.whl"), recursive=True)
-=======
-def test_build_v2_binary_check(monkeypatch):
-    monkeypatch.setenv("PATH", "")
-    runner = CliRunner()
-    result = runner.invoke(build_v2, ["--path", PROJECT_PATH])
-    print(result.output)
-    assert result.exit_code == 1
-    assert "ERROR: no `python3` or `python` found" in result.output
-
-
-def test_build_path_default():
-    runner = CliRunner()
-    result = runner.invoke(build, ["--path", PROJECT_PATH])
-    assert result.exit_code == 0
-    assert "Found 4 pipelines" in result.output
-    assert "Building 4 pipelines" in result.output
-    assert "Building pipeline pipelines/customers_orders" in result.output
-    assert "Building pipeline pipelines/join_agg_sort" in result.output
-    assert "Building pipeline pipelines/report_top_customers" in result.output
-    assert "Building pipeline pipelines/farmers-markets-irs" in result.output
->>>>>>> bcf92f47
 
             # Find any .jar files in the current directory
         if language == "scala":
@@ -43,6 +21,14 @@
             # make sure we found correct build artifacts:
         assert len(list(artifacts)) == n
         return artifacts
+
+    def test_build_v2_binary_check(self, monkeypatch):
+        monkeypatch.setenv("PATH", "")
+        runner = CliRunner()
+        result = runner.invoke(build_v2, ["--path", self.python_project_path])
+        print(result.output)
+        assert result.exit_code == 1
+        assert "ERROR: no `python3` or `python` found" in result.output
 
     @pytest.mark.parametrize("language", ["python", "scala"])
     @pytest.mark.parametrize("command", [build, build_v2])
