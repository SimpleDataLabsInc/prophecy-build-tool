--- conflicted
+++ resolved
@@ -5,11 +5,7 @@
 
 setuptools.setup(
     name="prophecy-build-tool",
-<<<<<<< HEAD
-    version="1.2.29.dev0",
-=======
     version="1.2.30",
->>>>>>> 9c7ca3bd
     author="Prophecy",
     author_email="maciej@prophecy.io",
     description="Prophecy-build-tool (PBT) provides utilities to build and distribute projects created from the "
