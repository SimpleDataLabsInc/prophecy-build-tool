import setuptools

with open("README.md", "r", encoding="utf-8") as _in:
    long_description = _in.read()

setuptools.setup(
    name="prophecy-build-tool",
<<<<<<< HEAD
    version="1.2.25.dev1",
=======
    version="1.2.28",
>>>>>>> f2df881f
    author="Prophecy",
    author_email="maciej@prophecy.io",
    description="Prophecy-build-tool (PBT) provides utilities to build and distribute projects created from the "
    "Prophecy IDE.",
    long_description=long_description,
    long_description_content_type="text/markdown",
    url="https://github.com/SimpleDataLabsInc/prophecy-build-tool",
    project_urls={
        "Bug Tracker": "https://github.com/SimpleDataLabsInc/prophecy-build-tool/issues",
    },
    classifiers=[
        "Programming Language :: Python :: 3",
        "License :: OSI Approved :: MIT License",
        "Operating System :: OS Independent",
    ],
    package_dir={"": "src"},
    packages=setuptools.find_packages(where="src"),
    install_requires=[
        "requests>=2.28.0",
        "PyYAML>=6.0",
        "databricks-cli>=0.17.7",
        "rich>=12.5.1",
        "wheel",
        "build",
        "google-cloud-secret-manager==2.16.2",
        "google-cloud-storage==2.10.0",
        "pydantic~=1.10",
        "pydantic-yaml==1.1.1",
        "boto3~=1.34.120",
        "tenacity==8.2.3",
        "gitpython",
        "semver"
    ],
    extras_require={
        "test": [
            "pytest-html",
            "pytest-cov",
            "pytest",
            "pyspark>=3.3.0,<4.0.0",
            "mock",  # or any other testing-specific packages you need
            "parameterized",
        ]
    },
    python_requires=">=3.7",
    entry_points="""
        [console_scripts]
        pbt=pbt:main
    """,
)<|MERGE_RESOLUTION|>--- conflicted
+++ resolved
@@ -5,11 +5,7 @@
 
 setuptools.setup(
     name="prophecy-build-tool",
-<<<<<<< HEAD
-    version="1.2.25.dev1",
-=======
-    version="1.2.28",
->>>>>>> f2df881f
+    version="1.2.28.dev1",
     author="Prophecy",
     author_email="maciej@prophecy.io",
     description="Prophecy-build-tool (PBT) provides utilities to build and distribute projects created from the "
