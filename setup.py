import setuptools

with open("README.md", "r", encoding="utf-8") as _in:
    long_description = _in.read()

setuptools.setup(
    name="prophecy-build-tool",
<<<<<<< HEAD
    version="1.2.56",
=======
    version="1.3.0",
>>>>>>> 9f1c0a74
    author="Prophecy",
    author_email="maciej@prophecy.io",
    description="Prophecy-build-tool (PBT) provides utilities to build and distribute projects created from the "
    "Prophecy IDE.",
    long_description=long_description,
    long_description_content_type="text/markdown",
    url="https://github.com/SimpleDataLabsInc/prophecy-build-tool",
    project_urls={
        "Bug Tracker": "https://github.com/SimpleDataLabsInc/prophecy-build-tool/issues",
    },
    classifiers=[
        "Programming Language :: Python :: 3",
        "License :: OSI Approved :: MIT License",
        "Operating System :: OS Independent",
    ],
    package_dir={"": "src"},
    packages=setuptools.find_packages(where="src"),
    install_requires=[
        "requests>=2.28.0",
        "PyYAML>=6.0",
        "databricks-cli>=0.17.7,<=0.18.0",
        "rich>=12.5.1",
        "wheel~=0.41.3",
        "build",
        "google-cloud-secret-manager~=2.22.0",
        "google-cloud-storage==2.10.0",
        "pydantic~=1.10",
        "pydantic-yaml==1.1.1",
        "boto3~=1.34.120",
        "tenacity==8.2.3",
        "gitpython",
        "semver",
        "twine",
        "jaraco.functools<=4.1.0",
        "setuptools>=75.3.2,<81",
    ],
    extras_require={
        "test": [
            "pytest-html",
            "pytest-cov",
            "pytest",
            "pyspark>=3.3.0,<4.0.0",
            "mock",  # or any other testing-specific packages you need
            "parameterized",
        ]
    },
    python_requires=">=3.9,<3.13",
    entry_points="""
        [console_scripts]
        pbt=pbt:main
    """,
)<|MERGE_RESOLUTION|>--- conflicted
+++ resolved
@@ -5,11 +5,7 @@
 
 setuptools.setup(
     name="prophecy-build-tool",
-<<<<<<< HEAD
-    version="1.2.56",
-=======
     version="1.3.0",
->>>>>>> 9f1c0a74
     author="Prophecy",
     author_email="maciej@prophecy.io",
     description="Prophecy-build-tool (PBT) provides utilities to build and distribute projects created from the "
