--- conflicted
+++ resolved
@@ -5,11 +5,7 @@
 
 setuptools.setup(
     name="prophecy-build-tool",
-<<<<<<< HEAD
-    version="1.2.39",
-=======
-    version="1.2.49",
->>>>>>> bcf92f47
+    version="1.2.50",
     author="Prophecy",
     author_email="maciej@prophecy.io",
     description="Prophecy-build-tool (PBT) provides utilities to build and distribute projects created from the "
