# This workflow will upload a Python Package using Twine when a release is created
# For more information see: https://docs.github.com/en/actions/automating-builds-and-tests/building-and-testing-python#publishing-to-package-registries

# This workflow uses actions that are not certified by GitHub.
# They are provided by a third-party and are governed by
# separate terms of service, privacy policy, and support
# documentation.

name: Publish PBT to PyPI

on:
  push:
    tags:
      - 1.*
permissions:
  contents: read
jobs:
  deploy:
    runs-on: ubuntu-latest
    strategy:
      fail-fast: true
    steps:
    - uses: actions/checkout@v3
      with:
        fetch-depth: 0
    - name: Set up Python
      uses: actions/setup-python@v3
      with:
<<<<<<< HEAD
        python-version: '3.9'
    - name: Install dependencies
=======
        python-version: '3.8'
    - name: Build package
>>>>>>> e087bf32
      run: |
        pip install build
        python -m build
    - name: Install package
      run: |
        python -m pip install --upgrade pip
        pip install "./dist/$(ls ./dist/ | grep whl)[test]"
    - name: Lint with Black
      run: |
        # stop the build if there are Python syntax errors or undefined names
        black --check src/ test/
    - name: Test with pytest
      run: |
        python -m pytest test/test_* -v
    - name: Publish package
      uses: pypa/gh-action-pypi-publish@27b31702a0e7fc50959f5ad993c78deac1bdfc29
      with:
        user: __token__
        password: ${{ secrets.PYPI_API_TOKEN }}<|MERGE_RESOLUTION|>--- conflicted
+++ resolved
@@ -26,19 +26,14 @@
     - name: Set up Python
       uses: actions/setup-python@v3
       with:
-<<<<<<< HEAD
         python-version: '3.9'
-    - name: Install dependencies
-=======
-        python-version: '3.8'
     - name: Build package
->>>>>>> e087bf32
       run: |
+        python -m pip install --upgrade pip
         pip install build
         python -m build
     - name: Install package
       run: |
-        python -m pip install --upgrade pip
         pip install "./dist/$(ls ./dist/ | grep whl)[test]"
     - name: Lint with Black
       run: |
