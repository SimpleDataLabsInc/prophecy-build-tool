# This workflow will install Python dependencies, run tests and lint with a variety of Python versions
# For more information see: https://docs.github.com/en/actions/automating-builds-and-tests/building-and-testing-python

name: Python package

on:
  pull_request:
    branches: [ "main" ]

env:
  DATABRICKS_HOST: ${{ secrets.DATABRICKS_HOST }}
  DATABRICKS_TOKEN: ${{ secrets.DATABRICKS_TOKEN }}

jobs:
  build:
    runs-on: ubuntu-latest
    strategy:
      fail-fast: false
      matrix:
        python-version: ["3.9", "3.10", "3.11"]

    steps:
<<<<<<< HEAD
    - uses: actions/checkout@v4
=======
    - uses: actions/checkout@v3
      with:
        fetch-depth: 0
>>>>>>> bcf92f47
    - name: Set up Python ${{ matrix.python-version }}
      uses: actions/setup-python@v5
      with:
        python-version: ${{ matrix.python-version }}
    - name: Install dependencies
      run: |
        python -m pip install --upgrade pip
        if [ -f requirements.txt ]; then pip install -r requirements.txt; fi
        pip install ".[test]"
    - name: Lint with Black
      run: |
        # stop the build if there are Python syntax errors or undefined names
        black --check src/ test/

    - name: Test with pytest
      run: |
        python -m pytest -n auto test/test_* -v<|MERGE_RESOLUTION|>--- conflicted
+++ resolved
@@ -20,13 +20,9 @@
         python-version: ["3.9", "3.10", "3.11"]
 
     steps:
-<<<<<<< HEAD
     - uses: actions/checkout@v4
-=======
-    - uses: actions/checkout@v3
       with:
         fetch-depth: 0
->>>>>>> bcf92f47
     - name: Set up Python ${{ matrix.python-version }}
       uses: actions/setup-python@v5
       with:
