--- conflicted
+++ resolved
@@ -25,12 +25,8 @@
     PROJECT_URL_PLACEHOLDER_REGEX,
 )
 from ..utils.exceptions import ProjectPathNotFoundException, ProjectFileNotFoundException
-<<<<<<< HEAD
+from ..utils.versioning import update_all_versions
 from ..utils.project_models import Colors
-
-=======
-from ..utils.versioning import update_all_versions
->>>>>>> bcf92f47
 
 SUBSCRIBED_ENTITY_URI_REGEX = re.compile(
     r"gitUri=(.*)&subPath=(.*)&tag=(.*)&projectSubscriptionProjectId=(.*)&path=(.*)"
@@ -213,7 +209,6 @@
         except Exception:
             return self.dependent_project.get_pipeline_name(pipeline_id)
 
-<<<<<<< HEAD
     def get_maven_dependencies_for_python_pipelines(self, pipeline_id=None):
         """
         leave pipeline id blank to get dependencies for all pipelines.
@@ -251,11 +246,8 @@
         maven_dependencies = pipeline_level_maven_dependencies + project_level_maven_dependencies
         return maven_dependencies
 
-    def _read_directory(self, base_path: str):
-=======
     @staticmethod
     def _read_directory(base_path: str):
->>>>>>> bcf92f47
         rdc = {}
         ignore_dirs = ["build", "dist", "__pycache__"]
 
