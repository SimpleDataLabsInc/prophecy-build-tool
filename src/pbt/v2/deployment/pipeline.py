import os
import re
import subprocess
import tempfile
import threading

from . import JobData, invert_entity_to_fabric_mapping, EntityIdToFabricId
from ..client.rest_client_factory import RestClientFactory
from ..exceptions import InvalidFabricException, ProjectBuildFailedException
from ..utility import custom_print as log, Either
from concurrent.futures import ThreadPoolExecutor, as_completed
from typing import Optional, List, Dict

from ..client.nexus import NexusClient
from ..constants import SCALA_LANGUAGE
from ..deployment.jobs.airflow import AirflowJobDeployment
from ..deployment.jobs.databricks import DatabricksJobsDeployment
from ..entities.project import Project
from ..project_models import StepMetadata, Operation, StepType, Status
from ..project_config import ProjectConfig


class PipelineDeployment:
    def __init__(self, project: Project, databricks_jobs: DatabricksJobsDeployment,
                 airflow_jobs: AirflowJobDeployment,
                 project_config: ProjectConfig, job_ids: Optional[List[str]] = None,
                 pipelines_to_build: Optional[List[str]] = None):

        self.job_ids = job_ids
        self.pipelines_to_build = pipelines_to_build

        self.databricks_jobs = databricks_jobs
        self.airflow_jobs = airflow_jobs

        self.project = project
        self.project_config = project_config
        self.are_tests_enabled = project_config.project_state_override.are_tests_enabled

        self.pipeline_id_to_local_path = {}
        self.has_pipelines = False  # in case deployment doesn't have any pipelines.

    @property
    def _all_jobs(self) -> Dict[str, JobData]:
        return {
            **self.databricks_jobs.valid_databricks_jobs,
            **self.airflow_jobs.valid_airflow_jobs
        }

    def summary(self):

        summary = []
        for pipeline_id, pipeline_name in self._pipeline_components_from_jobs().items():
            summary.append(f"Pipeline {pipeline_id} will be build and uploaded.")
        return summary

    def headers(self):
        headers = []
        for pipeline_id, pipeline_name in self._pipeline_components_from_jobs().items():
            headers.append(StepMetadata(pipeline_id, f"Build {pipeline_name} pipeline",
                                        Operation.Build, StepType.Pipeline))
        return headers

    def build_and_upload(self, pipeline_ids: str):
        with ThreadPoolExecutor(max_workers=2) as executor:
            futures = []

            for pipeline_id, pipeline_name in self._pipeline_components_from_jobs().items():
                log(f"Building pipeline {pipeline_id}", step_id=pipeline_id)
                log(step_id=pipeline_id, step_status=Status.RUNNING)

                pipeline_builder = PackageBuilder(self.project, pipeline_id, pipeline_name, self.project_config,
                                                  are_tests_enabled=self.are_tests_enabled)
                futures.append(executor.submit(lambda p=pipeline_builder: p.build_and_get_pipeline()))

            for future in as_completed(futures):
                response = future.result()
                if response.is_right:
                    (pipeline_id, pipeline_package_path) = response.right

                    self.pipeline_id_to_local_path[pipeline_id] = pipeline_package_path

                else:

                    log(step_id=pipeline_id, step_status=Status.FAILED)
                    log(f"Error building pipeline: {response.left()}", step_id=pipeline_id)

            self.has_pipelines = True

    def deploy(self):
        if not self.has_pipelines:
            self.build_and_upload([])

        futures = []
        with ThreadPoolExecutor(max_workers=3) as executor:
            for pipeline_id, list_of_entities_to_fabric_id in self._list_all_valid_pipeline_job_id.items():
                pipeline_uploader = PipelineUploader(self.project, self.project_config, pipeline_id,
                                                     list_of_entities_to_fabric_id,
                                                     self.pipeline_id_to_local_path[pipeline_id])

                futures.append(
                    executor.submit(
                        lambda uploader=pipeline_uploader: uploader.upload_pipeline()))

        responses = []
        for future in as_completed(futures):
            responses.append(future.result())

        return responses

    @property
    def _list_all_valid_pipeline_job_id(self) -> Dict[str, List[EntityIdToFabricId]]:
        job_id_to_pipeline_entity_dict = {}

        for job_id, job_data in self._all_jobs.items():
            job_id_to_pipeline_entity_dict[job_id] = job_data.pipeline_and_fabric_ids

        return invert_entity_to_fabric_mapping(job_id_to_pipeline_entity_dict)

    def _pipeline_components_from_jobs(self):
        pipeline_components = {}

        for pipeline_id in list(self._list_all_valid_pipeline_job_id.keys()):
            pipeline_name = self.project.get_pipeline_name(pipeline_id)
            pipeline_components[pipeline_id] = pipeline_name

        return pipeline_components

    def _is_job_or_pipeline_in_positive_list(self, job_id, pipeline_id):
        return (
                (self.job_ids is None or job_id in self.job_ids) or
                (self.pipelines_to_build is None or pipeline_id in self.pipelines_to_build)
        )


# look at the nexus client, download the jar in target folder or dist folder and return or
# if it's not present in nexus, then build the jar upload to nexus and return it back.
class PackageBuilder:

    def __init__(self, project: Project, pipeline_id: str, pipeline_name: str,
                 project_config: ProjectConfig = None, are_tests_enabled: bool = False):

        self._pipeline_id = pipeline_id
        self._pipeline_name = pipeline_name
        self._are_tests_enabled = are_tests_enabled
        self._project = project
        self._project_langauge = project.project_language
        self._base_path = None
        self._project_config = project_config

    def _initialize_temp_folder(self):
        rdc = self._project.load_pipeline_folder(self._pipeline_id)

        temp_dir = tempfile.mkdtemp()
        for file_name, file_content in rdc.items():
            file_path = os.path.join(temp_dir, file_name)
            os.makedirs(os.path.dirname(file_path), exist_ok=True)
            with open(file_path, 'w') as f:
                f.write(file_content)
        self._base_path = temp_dir

    def build_and_get_pipeline(self):
        log(step_id=self._pipeline_id, step_status=Status.RUNNING)

        if self._project_config.system_config.nexus is not None:
            log("Project has nexus configured, trying to download the pipeline package.", step_id=self._pipeline_id)
            response = self._download_from_nexus()
        else:
            log("Project does not have nexus configured, building the pipeline package.", step_id=self._pipeline_id)
            response = Either(left=f"Project {self._project.project_id} does not have nexus configured")

        if response.is_right:
            log("Pipeline found in nexus and successfully downloaded it.", step_id=self._pipeline_id)
            return Either(right=(self._pipeline_id, response.right))
        else:
            log(f"Pipeline not found in nexus, building the pipeline package. {response.left}", response.left,
                self._pipeline_id)
            try:
                self._initialize_temp_folder()

                log("Initialized temp folder for building the pipeline package.", step_id=self._pipeline_id)

                if self._project_langauge == SCALA_LANGUAGE:
                    self.mvn_build()
                else:
                    self.wheel_build()

                path = Project.get_pipeline_whl_or_jar(self._base_path)

                if self._project_config.system_config.nexus is not None:
                    log("Trying to upload pipeline package to nexus.", self._pipeline_id)
                    self._uploading_to_nexus(path)

                return Either(right=(self._pipeline_id, path))
            except Exception as e:

                log(message="Failed to build the pipeline package.", exception=e, step_id=self._pipeline_id)
                log(step_status=Status.FAILED, step_id=self._pipeline_id)

                return Either(left=e)

    def _uploading_to_nexus(self, upload_path):
        try:
            client = NexusClient.initialize_nexus_client(self._project_config)
            client.upload_file(upload_path, self._project.project_id,
                               self._pipeline_id, self._project.release_version,
                               self._get_package_name())
            log("Pipeline uploaded to nexus.", step_id=self._pipeline_id)
        except Exception as e:
            log("Failed to upload pipeline to nexus", e, self._pipeline_id)

    def _download_from_nexus(self):
        try:
            client = NexusClient.initialize_nexus_client(self._project_config)
            package_name = self._get_package_name()
            response = client.download_file(package_name,
                                            self._project.project_id,
                                            self._project.release_version,
                                            self._pipeline_id)
            log("Pipeline downloaded from nexus.", step_id=self._pipeline_id)
            return Either(right=response)
        except Exception as e:
            log("Failed to download pipeline from nexus", e, self._pipeline_id)
            return Either(left=e)

    def _get_package_name(self):
        if self._project_langauge == SCALA_LANGUAGE:
            return f'{self._pipeline_name}.jar'
        else:
            # todo combine in a single regex
            regex_match = r"[^\w\d.]+"
            underscore_regex = r"(_)\1+"
            result = re.sub(regex_match, "_", self._pipeline_name)
            result = re.sub(underscore_regex, "_", result)
            return f'{result}-1.0-py3-none-any.whl'

    def mvn_build(self):
<<<<<<< HEAD
        mvn = os.environ.get('MAVEN_HOME', 'mvn')
        command = [mvn, "package", "-DskipTests"] if not self._are_tests_enabled else [mvn, "package"]
=======
        mvn = "mvn"
        command = [mvn, "package", "-DskipTests"] if not self._is_tests_enabled else [mvn, "package"]
>>>>>>> de7bcfd7

        log(f"Running mvn command {command}", step_id=self._pipeline_id)

        self._build(command)

    def wheel_build(self):
        response_code = 0
        if self._are_tests_enabled:
            test_command = ["pytest"]
            log(f"Running python test {test_command}", step_id=self._pipeline_id)
            response_code = self._build(test_command)

        if response_code != 0:
            raise Exception(f"Python test failed for pipeline {self._pipeline_id}")

        command = ["python3", "setup.py", "bdist_wheel"]

        log(f"Running python command {command}", step_id=self._pipeline_id)

        self._build(command)

    # maybe we can try another iteration with yield ?
    def _build(self, command: list):
        env = dict(os.environ)

        # Set the MAVEN_OPTS variable
        env["MAVEN_OPTS"] = "-Xmx1024m -XX:MaxPermSize=512m -Xss32m"

        process = subprocess.Popen(command, shell=False, stdout=subprocess.PIPE, stderr=subprocess.PIPE, env=env,
                                   cwd=self._base_path)

        def log_output(pipe, log_function):
            while True:
                # Read line from stdout or stderr, break if EOF
                output = pipe.readline()
                if process.poll() is not None and not output:
                    break
                # Decode line and print it
                response = output.decode().strip()

                # stripping unnecessary logs
                if not re.search(r'Progress \(\d+\):', response):
                    log_function(response)

        # Create threads to read and log stdout and stderr simultaneously
        stdout_thread = threading.Thread(target=log_output,
                                         args=(process.stdout, lambda msg: log(msg, step_id=self._pipeline_id)))
        stderr_thread = threading.Thread(target=log_output,
                                         args=(process.stderr, lambda msg: log(msg, step_id=self._pipeline_id)))

        # Start threads
        stdout_thread.start()
        stderr_thread.start()

        # Wait for both threads to finish
        stdout_thread.join()
        stderr_thread.join()

        # Get the exit code
        return_code = process.wait()

        if return_code == 0:
            log("Build was successful.", step_id=self._pipeline_id)
        else:
            log(f"Build failed with exit code {return_code}", step_id=self._pipeline_id)
            raise ProjectBuildFailedException(f"Build failed with exit code {return_code}")

        return return_code


class PipelineUploader:
    def __init__(self, project: Project, project_config: ProjectConfig, pipeline_id: str,
                 list_of_jobs: List[EntityIdToFabricId],
                 from_path: str):
        self.project = project
        self.project_config = project_config
        self.from_path = from_path
        self.pipeline_id = pipeline_id
        self.list_of_jobs = list_of_jobs
        self.all_fabrics = list(set([entity.fabric_id for entity in list_of_jobs]))
        self.rest_client_factory = RestClientFactory(project_config.deployment_state)

    def upload_pipeline(self):
        try:
            if self.from_path is None:
                raise Exception(f"Pipeline build failed {self.pipeline_id}")

            file_name = os.path.basename(self.from_path)

            subscribed_project_id, subscribed_project_release_version, path = Project.is_cross_project_pipeline(
                self.from_path)

            if subscribed_project_id is not None:
                to_path = f"{subscribed_project_id}/{subscribed_project_release_version}"
            else:
                to_path = f"{self.project.project_id}/{self.project.release_version}"

            for fabric_id in self.all_fabrics:
                fabric_info = self.project_config.deployment_state.get_fabric(fabric_id)
                db_info = fabric_info.databricks
                emr_info = fabric_info.emr

                try:
                    if db_info is not None:
                        base_path = self.project_config.system_config.get_dbfs_base_path()
                        upload_path = f"{base_path}/{to_path}/pipeline/{file_name}"
                        client = self.rest_client_factory.databricks_client(fabric_id)
                        client.upload_src_path(self.from_path, upload_path)
                        log(f"Uploading pipeline to databricks from-path {self.from_path} to to-path {upload_path} for fabric {fabric_id}",
                            step_id=self.pipeline_id)

                    else:
                        if emr_info is not None:
                            base_path = self.project_config.system_config.get_s3_base_path()
                            upload_path = f"{base_path}/{to_path}/pipeline/{file_name}"
                            client = self.rest_client_factory.s3_client(fabric_id)
                            client.upload_file(emr_info.bare_bucket(), upload_path, self.from_path)
                            log(f"Uploaded pipeline to s3, from-path {self.from_path} to to-path {upload_path} for fabric {fabric_id}",
                                step_id=self.pipeline_id)

                            if self.project.project_language == "python":
                                content = self.project.get_py_pipeline_main_file(self.pipeline_id)
                                pipeline_name = self.pipeline_id.split("/")[0]
                                launcher_path = f"{upload_path}/{pipeline_name}/launcher.py"
                                client.upload_content(emr_info.bare_bucket(), launcher_path, content)

                                log(f"Uploading py pipeline launcher to to-path {upload_path} for fabric {fabric_id}",
                                    step_id=self.pipeline_id)
                                

                except InvalidFabricException as e:
                    log(f"Wrong fabric to upload pipeline {self.pipeline_id}", step_id=self.pipeline_id,
                        exception=e)
            log(step_status=Status.SUCCEEDED, step_id=self.pipeline_id)
            return Either(right=True)

        except Exception as e:

            log(f"Error while uploading pipeline {self.pipeline_id}", step_id=self.pipeline_id,
                exception=e)

            # this is a deviation from current behaviour where if a fabric is expired and when we upload pipelines we gulp those exceptions.
            # Change is because we are pivoting from blanket all fabric upload to only pivoted to jobs.
            # so in case a job is chosen to upload and a fabric is expired it's okay to fail that step.
            log(step_status=Status.FAILED, step_id=self.pipeline_id)
            return Either(left=e)<|MERGE_RESOLUTION|>--- conflicted
+++ resolved
@@ -234,13 +234,8 @@
             return f'{result}-1.0-py3-none-any.whl'
 
     def mvn_build(self):
-<<<<<<< HEAD
-        mvn = os.environ.get('MAVEN_HOME', 'mvn')
+        mvn = "mvn"
         command = [mvn, "package", "-DskipTests"] if not self._are_tests_enabled else [mvn, "package"]
-=======
-        mvn = "mvn"
-        command = [mvn, "package", "-DskipTests"] if not self._is_tests_enabled else [mvn, "package"]
->>>>>>> de7bcfd7
 
         log(f"Running mvn command {command}", step_id=self._pipeline_id)
 
@@ -369,7 +364,7 @@
 
                                 log(f"Uploading py pipeline launcher to to-path {upload_path} for fabric {fabric_id}",
                                     step_id=self.pipeline_id)
-                                
+
 
                 except InvalidFabricException as e:
                     log(f"Wrong fabric to upload pipeline {self.pipeline_id}", step_id=self.pipeline_id,
