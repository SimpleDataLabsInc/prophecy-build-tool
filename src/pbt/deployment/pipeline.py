import json
import os
import re
import subprocess
import sys
import tempfile
import threading
from abc import ABC, abstractmethod
from concurrent.futures import ThreadPoolExecutor, as_completed
from typing import Dict, List, Optional

from requests import HTTPError

from . import JobData
from ..client.nexus import NexusClient
from ..client.rest_client_factory import RestClientFactory
from ..deployment.jobs.airflow import AirflowJobDeployment
from ..deployment.jobs.databricks import DatabricksJobsDeployment, get_fabric_label
from ..entities.project import Project, is_cross_project_pipeline
from ..utility import Either, custom_print as log, is_online_mode
from ..utils.constants import SCALA_LANGUAGE
from ..utils.exceptions import ProjectBuildFailedException
from ..utils.project_config import DataprocInfo, DeploymentMode, EMRInfo, OpenSourceAirflowInfo, ProjectConfig
from ..utils.project_models import Colors, LogLevel, Operation, Status, StepMetadata, StepType


def get_package_name(project_language: str, pipeline_name: str):
    if project_language == SCALA_LANGUAGE:
        return f"{pipeline_name}.jar"
    else:
        result = python_pipeline_name(pipeline_name)
        return f"{result}-1.0-py3-none-any.whl"


def python_pipeline_name(pipeline_name: str):
    # todo combine in a single regex
    regex_match = r"[^\w\d.]+"
    underscore_regex = r"(_)\1+"
    result = re.sub(regex_match, "_", pipeline_name)
    return re.sub(underscore_regex, "_", result)


class PipelineDeployment:
    def __init__(
        self,
        project: Project,
        databricks_jobs: DatabricksJobsDeployment,
        airflow_jobs: AirflowJobDeployment,
        project_config: ProjectConfig,
        job_ids: Optional[List[str]] = None,
        pipelines_to_build: Optional[List[str]] = None,
    ):

        self.job_ids = job_ids
        self.pipelines_to_build = pipelines_to_build

        self.databricks_jobs = databricks_jobs
        self.airflow_jobs = airflow_jobs

        self.project = project
        self.project_config = project_config
        self.deployment_mode = project_config.configs_override.mode
        self.are_tests_enabled = project_config.configs_override.tests_enabled

        self.pipeline_id_to_local_path = {}
        self.has_pipelines = False  # in case deployment doesn't have any pipelines.

    @property
    def _all_jobs(self) -> Dict[str, JobData]:
        return {**self.databricks_jobs.valid_databricks_jobs, **self.airflow_jobs.valid_airflow_jobs}

    def summary(self):

        summary = []
        for pipeline_id, pipeline_name in self._pipeline_components_from_jobs().items():
            summary.append(f"Pipeline {pipeline_id} will be build and uploaded.")
        return summary

    def headers(self):
        headers = []
        for pipeline_id, pipeline_name in self._pipeline_components_from_jobs().items():
            headers.append(
                StepMetadata(pipeline_id, f"Build {pipeline_name} pipeline", Operation.Build, StepType.Pipeline)
            )
        return headers

    def _build_and_upload_online(self, pipeline_jobs):
        responses = []
        max_workers = os.getenv("PBT_MAX_WORKERS", 2)
        with ThreadPoolExecutor(max_workers=max_workers) as executor:
            futures = {
                executor.submit(self.build_and_upload_pipeline, pipeline_id, pipeline_name): (
                    pipeline_id,
                    pipeline_name,
                )
                for pipeline_id, pipeline_name in pipeline_jobs
            }

            for future in as_completed(futures):
                responses.append(future.result())
        return responses

    def _build_and_upload_offline(self, pipeline_jobs):
        responses = []
        for index, (pipeline_id, pipeline_name) in enumerate(pipeline_jobs, start=1):
            try:
                log(
                    f"{Colors.OKBLUE}\nBuilding pipeline {pipeline_id} [{index}/{len(pipeline_jobs)}]{Colors.ENDC}\n\n",
                    indent=1,
                )
                response = self.build_and_upload_pipeline(pipeline_id, pipeline_name)
                responses.append(response)
            except Exception as exc:
                log(
                    f"{Colors.FAIL}Pipeline {pipeline_id} generated an exception: {exc}{Colors.ENDC}",
                    step_id=pipeline_id,
                    indent=1,
                )
        return responses

    def build_and_upload(self):
        use_threads = is_online_mode()

        if len(self._pipeline_components_from_jobs().items()) > 0:
            log(f"\n\n{Colors.OKCYAN}Building {len(self._pipeline_to_list_fabrics)} Pipelines {Colors.ENDC}\n")

        pipelines_from_job = self._pipeline_components_from_jobs().items()

        if use_threads and len(pipelines_from_job) > 1:
            return self._build_and_upload_online(pipelines_from_job)

        else:
            return self._build_and_upload_offline(pipelines_from_job)

    def build_and_upload_pipeline(self, pipeline_id, pipeline_name):
        log(step_id=pipeline_id, step_status=Status.RUNNING)

        all_available_fabrics = set(self.project_config.fabric_config.list_all_fabrics())
        relevant_fabrics_for_pipeline = [
            fabric for fabric in self._pipeline_to_list_fabrics.get(pipeline_id) if fabric in all_available_fabrics
        ]

        pipeline_builder = PackageBuilderAndUploader(
            self.project,
            pipeline_id,
            pipeline_name,
            self.project_config,
            are_tests_enabled=self.are_tests_enabled,
            fabrics=relevant_fabrics_for_pipeline,
        )
        return pipeline_builder.build_and_upload_pipeline()

    def deploy(self):
        return self.build_and_upload()

    def validate(self, treat_warning_as_errors: bool = False):
        all_pipelines = self._pipeline_components_from_jobs()
        log(f"{Colors.OKBLUE} Validating pipelines {Colors.ENDC}")

        overall_validate_status = True

        for pipeline_id, pipeline_name in all_pipelines.items():
            log(f"\n\nValidating pipeline {pipeline_name} \n")
            rdc = self.project.load_pipeline_folder(pipeline_id)
            workflow = rdc.get(".prophecy/workflow.latest.json", None)

            num_errors = 0
            num_warnings = 0

            if workflow is None:
                log(f"\n{Colors.FAIL}Empty Pipeline Found: {pipeline_name}!{Colors.ENDC}")
            else:
                workflow_json = json.loads(workflow)
                if "diagnostics" in workflow_json:
                    diagnostics = workflow_json["diagnostics"]
                    for diagnostic in diagnostics:
                        if diagnostic.get("severity") == 1:
                            log(f"\n{Colors.FAIL} {pipeline_name}: {diagnostic.get('message')}{Colors.ENDC}")
                            num_errors += 1
                        elif diagnostic.get("severity") == 2:
                            log(f"\n{Colors.WARNING} {pipeline_name}: {diagnostic.get('message')}{Colors.ENDC}")
                            num_warnings += 1
                    log(f"\n{pipeline_name} has {num_errors} errors and {num_warnings} warnings.")
                    if num_errors > 0 or (treat_warning_as_errors and num_warnings > 0):
                        log(f"\n{Colors.FAIL}Pipeline is Broken: {pipeline_name}{Colors.ENDC}")
                        overall_validate_status = False
                else:
                    log(f"\n{Colors.OKBLUE} Pipeline is validated: {pipeline_name}{Colors.ENDC}")

        if not overall_validate_status:
            sys.exit(1)
        else:
            sys.exit(0)

    def test(self):
        log(f"{Colors.OKBLUE}Testing pipelines{Colors.ENDC}")

        responses = {}
        for pipeline_id, pipeline_name in self._pipeline_components_from_jobs().items():
            log(f"{Colors.OKGREEN} Testing pipeline `{pipeline_id}` {Colors.ENDC}", step_id=pipeline_id)
            log(step_id=pipeline_id, step_status=Status.RUNNING)

            pipeline_builder = PackageBuilderAndUploader(
                self.project,
                pipeline_id,
                pipeline_name,
                self.project_config,
                are_tests_enabled=True,
                fabrics=self._pipeline_to_list_fabrics.get(pipeline_id),
            )
            return_code = pipeline_builder.test()
            responses[pipeline_id] = return_code
        for pipeline_id, return_code in responses.items():
            if return_code in (0, 5):
                log(f"{Colors.OKGREEN} Pipeline test succeeded : `{pipeline_id}` {Colors.ENDC}")
            else:
                log(f"{Colors.FAIL} Pipeline test failed : `{pipeline_id}`  {Colors.ENDC}")

    def build(self, pipeline_names: str = "", ignore_build_errors: bool = False, ignore_parse_errors: bool = False):
        # these can be names and ids.
        all_pipeline_ids = self._pipeline_to_list_fabrics_full_deployment.keys()
        pipeline_ids_to_name = {
            pipeline_id: self.project.get_pipeline_name(pipeline_id)
            for pipeline_id in all_pipeline_ids
            if self.project.get_pipeline_name(pipeline_id) is not None
        }

        if pipeline_names is not None and len(pipeline_names) > 0:
            pipelines_set = {pipeline for pipeline in pipeline_names.split(",")}
            pipeline_ids_to_name = {
                pipeline_id: pipeline_name
                for pipeline_id, pipeline_name in pipeline_ids_to_name.items()
                if pipeline_name in pipelines_set
            }

            pipelines_to_skip_build = {
                pipeline_id: pipeline_name
                for pipeline_id, pipeline_name in pipeline_ids_to_name.items()
                if pipeline_name not in pipelines_set
            }

            if len(pipelines_to_skip_build) > 0:
                log(
                    f"{Colors.WARNING}Skipping build for pipelines {pipelines_to_skip_build}, Please check the ids/names of provided pipelines {Colors.ENDC}"
                )

        log(f"\n\n{Colors.OKBLUE}Building pipelines {len(pipeline_ids_to_name)}{Colors.ENDC}\n")

        build_errors = False
        for index, (pipeline_id, pipeline_name) in enumerate(pipeline_ids_to_name.items(), start=1):
            log(
                f"\n\n{Colors.OKGREEN}Building pipeline `{pipeline_name}`:[{index}/{len(pipeline_ids_to_name)}] {Colors.ENDC}\n",
                indent=1,
            )
            log(step_id=pipeline_id, step_status=Status.RUNNING)

            code = self.project.load_pipeline_folder(pipeline_id)

            if (len(code) == 0) and ignore_parse_errors:
                log(f"{Colors.WARNING}Pipeline `{pipeline_name}` code is not present {Colors.ENDC}", indent=2)
                pass

            pipeline_builder = PackageBuilderAndUploader(
                self.project,
                pipeline_id,
                pipeline_name,
                self.project_config,
                are_tests_enabled=False,
                fabrics=self._pipeline_to_list_fabrics.get(pipeline_id),
            )
            try:
                build_success = pipeline_builder.build(ignore_build_errors) == 0
            except ProjectBuildFailedException:
                build_success = False

            if build_success:
                build_errors = True

            if build_success:
                log(f"\n{Colors.OKGREEN}Build for pipeline `{pipeline_name}` succeeded {Colors.ENDC}", indent=1)
            elif ignore_build_errors:
                log(f"\n{Colors.WARNING}Build for pipeline `{pipeline_name}` failed {Colors.ENDC}", indent=1)
            else:
                log(f"\n{Colors.FAIL}Build for pipeline `{pipeline_name}` failed {Colors.ENDC}", indent=1)

        if build_errors:
            sys.exit(1)
        else:
            if ignore_build_errors:
                log(f"\n{Colors.WARNING}Ignoring builds Errors as --ignore-build-errors is passed.{Colors.ENDC}")

    @property
    def _pipeline_to_list_fabrics_selective_job(self) -> Dict[str, List[str]]:
        pipeline_id_to_fabrics_dict = {}

        for job_id, job_data in self._all_jobs.items():
            for entity in job_data.pipeline_and_fabric_ids:
                if entity.entity_id not in pipeline_id_to_fabrics_dict:
                    pipeline_id_to_fabrics_dict[entity.entity_id] = set()

                pipeline_id_to_fabrics_dict[entity.entity_id].add(entity.fabric_id)

        return {pipeline_id: list(fabric_ids) for pipeline_id, fabric_ids in pipeline_id_to_fabrics_dict.items()}

    @property
    def _pipeline_to_list_fabrics_full_deployment(self) -> Dict[str, List[str]]:
        pipelines_to_fabrics = {}
        for pipeline_id in self.project.pipelines:
            pipelines_to_fabrics[pipeline_id] = self.project_config.fabric_config.list_all_fabrics()

        return pipelines_to_fabrics

    @property
    def _pipeline_to_list_fabrics(self) -> Dict[str, List[str]]:
        if self.deployment_mode == DeploymentMode.SelectiveJob:
            return self._pipeline_to_list_fabrics_selective_job
        elif not is_online_mode():
            return {**self._pipeline_to_list_fabrics_full_deployment, **self._pipeline_to_list_fabrics_selective_job}
        else:
            return self._pipeline_to_list_fabrics_full_deployment

    def _pipeline_components_from_jobs(self):
        pipeline_components = {}

        for pipeline_id in list(self._pipeline_to_list_fabrics.keys()):
            pipeline_name = self.project.get_pipeline_name(pipeline_id)
            pipeline_components[pipeline_id] = pipeline_name

        return pipeline_components


# look at the nexus client, download the jar in target folder or dist folder and return or
# if it's not present in nexus, then build the jar upload to nexus and return it back.
class PackageBuilderAndUploader:
    def __init__(
        self,
        project: Project,
        pipeline_id: str,
        pipeline_name: str,
        project_config: ProjectConfig = None,
        are_tests_enabled: bool = False,
        fabrics: List = [],
    ):

        self._pipeline_id = pipeline_id
        self._pipeline_name = pipeline_name
        self._are_tests_enabled = are_tests_enabled
        self._project = project
        self._project_langauge = project.project_language
        self._base_path = project.load_pipeline_base_path(pipeline_id)
        self._project_config = project_config
        self.fabrics = fabrics
        self.pipeline_upload_manager = PipelineUploadManager(
            self._project, self._project_config, self._pipeline_id, self._pipeline_name, self.fabrics
        )

    def _initialize_temp_folder(self):
        rdc = self._project.load_pipeline_folder(self._pipeline_id)

        temp_dir = tempfile.mkdtemp()
        for file_name, file_content in rdc.items():
            file_path = os.path.join(temp_dir, file_name)
            os.makedirs(os.path.dirname(file_path), exist_ok=True)
            with open(file_path, "w") as f:
                f.write(file_content)
        self._base_path = temp_dir

    def test(self):

        if self._project_langauge == SCALA_LANGUAGE:
            return self.mvn_test()
        else:
            return self.wheel_test()

    def build(self, ignore_build_errors: bool = False):

        if self._project_langauge == SCALA_LANGUAGE:
            return self.mvn_build(ignore_build_errors)
        else:
            return self.wheel_build(ignore_build_errors)

    def build_and_upload_pipeline(self) -> Either:
        pipeline_from_nexus = self._download_pipeline_from_nexus()
        if pipeline_from_nexus is not None and pipeline_from_nexus.is_right:
            return Either(right=(self._pipeline_id, pipeline_from_nexus.right))

        if not is_online_mode() and self._project_config.skip_builds:
            log("Artifact File already exist, ignoring pipeline build", step_id=self._pipeline_id, indent=2)
            return Either(right=True)

        try:
            self._initialize_temp_folder()

            log("Initialized temp folder for building the pipeline package.", step_id=self._pipeline_id, indent=2)

            if self._project_langauge == SCALA_LANGUAGE:
                self.mvn_build()
            else:
                self.wheel_build()

            path = Project.get_pipeline_whl_or_jar(self._base_path)
            log(
                f"{Colors.OKGREEN}Pipeline package built successfully, with path {path}{Colors.ENDC}\n",
                step_id=self._pipeline_id,
                indent=2,
            )

            if self._project_config.system_config.nexus is not None:
                log("Trying to upload pipeline package to nexus.", self._pipeline_id)
                self._uploading_to_nexus(path)

            log(f"Uploading pipeline {self._pipeline_id} from path {path}", indent=2)

            return self._upload_pipeline(path)

        except Exception as e:
            log(
                message=f"{Colors.FAIL}Failed to build the pipeline package.{Colors.ENDC}",
                exception=e,
                step_id=self._pipeline_id,
                indent=1,
            )
            log(step_id=self._pipeline_id, step_status=Status.FAILED)
            return Either(left=e)

    def _upload_pipeline(self, path: str) -> Either:
        return self.pipeline_upload_manager.upload_pipeline(path)

    def _download_pipeline_from_nexus(self) -> Optional[Either]:
        if self._project_config.system_config.nexus is not None:
            log(
                "Project has nexus configured, trying to download the pipeline package.",
                step_id=self._pipeline_id,
                indent=2,
            )
            return self._download_from_nexus()
        else:
            # log("Project does not have nexus configured, building the pipeline package.", step_id=self._pipeline_id, indent=2)
            return None

    def _uploading_to_nexus(self, upload_path):
        try:
            client = NexusClient.initialize_nexus_client(self._project_config)
            client.upload_file(
                upload_path,
                self._project.project_id,
                self._pipeline_id,
                self._project.release_version,
                self._get_package_name(),
            )
            log("Pipeline uploaded to nexus.", step_id=self._pipeline_id)
        except Exception as e:
            log("Failed to upload pipeline to nexus", e, self._pipeline_id)

    def _download_from_nexus(self):
        try:
            client = NexusClient.initialize_nexus_client(self._project_config)
            package_name = self._get_package_name()
            response = client.download_file(
                package_name, self._project.project_id, self._project.release_version, self._pipeline_id
            )
            log("Pipeline downloaded from nexus.", step_id=self._pipeline_id)
            return Either(right=response)
        except Exception as e:
            log("Failed to download pipeline from nexus", e, self._pipeline_id)
            return Either(left=e)

    def _get_package_name(self):
        if self._project_langauge == SCALA_LANGUAGE:
            return f"{self._pipeline_name}.jar"
        else:
            # todo combine in a single regex
            regex_match = r"[^\w\d.]+"
            underscore_regex = r"(_)\1+"
            result = re.sub(regex_match, "_", self._pipeline_name)
            result = re.sub(underscore_regex, "_", result)
            return f"{result}-1.0-py3-none-any.whl"

    def mvn_build(self, ignore_build_errors: bool = False):
        mvn = "mvn"
        command = (
            [mvn, "package", "-DskipTests"] if not self._are_tests_enabled else [mvn, "package", "-Dfabric=default"]
        )

        log(f"Running mvn command {command}", step_id=self._pipeline_id, indent=2)

        return self._build(command, ignore_build_errors)

    def mvn_test(self):
        mvn = "mvn"
        command = [mvn, "package", "-Dfabric=default"]
        log(f"Running mvn command {command}", step_id=self._pipeline_id, indent=2)

        return self._build(command)

    def wheel_test(self):
        separator = os.sep
        test_command = ["python3", "-m", "pytest", "-v", f"{self._base_path}{separator}test{separator}TestSuite.py"]
        log(f"Running python test {test_command}", step_id=self._pipeline_id, indent=2)
        response_code = self._build(test_command)

        return response_code

    def wheel_build(self, ignore_build_error: bool = False):
        if self._are_tests_enabled:
            response_code = self.wheel_test()

            if response_code not in (0, 5):
                raise Exception(f"Python test failed for pipeline {self._pipeline_id}")

        command = ["python3", "setup.py", "bdist_wheel"]

        log(f"Running python command {command}", step_id=self._pipeline_id, indent=2)

        return self._build(command, ignore_build_error)

    # maybe we can try another iteration with yield ?
    def _build(self, command: list, ignore_build_errors: bool = False):
        env = dict(os.environ)

        # Set the MAVEN_OPTS variable
        env["MAVEN_OPTS"] = "-Xmx1024m -XX:MaxPermSize=512m -Xss32m"

        if env.get("FABRIC_NAME", None) is None:
            env["FABRIC_NAME"] = "default"  # for python test runs.

        log(f"Running command {command} on path {self._base_path}", step_id=self._pipeline_id, indent=2)
        process = subprocess.Popen(
            command, shell=False, stdout=subprocess.PIPE, stderr=subprocess.PIPE, env=env, cwd=self._base_path
        )

        def log_output(pipe, log_function):
            while True:
                # Read line from stdout or stderr, break if EOF
                output = pipe.readline()
                if process.poll() is not None and not output:
                    break
                # Decode line and print it
                response = output.decode().strip()

                # stripping unnecessary logs
                if not re.search(r"Progress \(\d+\):", response) and len(response) != 0 and response != "\n":
                    log_function(response)

        # Create threads to read and log stdout and stderr simultaneously
        stdout_thread = threading.Thread(
            target=log_output, args=(process.stdout, lambda msg: log(msg, step_id=self._pipeline_id, indent=2))
        )
        stderr_thread = threading.Thread(
            target=log_output, args=(process.stderr, lambda msg: log(msg, step_id=self._pipeline_id, indent=2))
        )

        # Start threads
        stdout_thread.start()
        stderr_thread.start()

        # Wait for both threads to finish
        stdout_thread.join()
        stderr_thread.join()

        # Get the exit code
        return_code = process.wait()

        if return_code in (0, 5):
            log(f"Build was successful with exit code {return_code}", step_id=self._pipeline_id, indent=2)
        elif ignore_build_errors:
            log(f"Build failed with exit code {return_code}", step_id=self._pipeline_id, indent=2)
        else:
            log(f"Build failed with exit code {return_code}", step_id=self._pipeline_id, indent=2)
            raise ProjectBuildFailedException(f"Build failed with exit code {return_code}")

        return return_code


# Create for Synapse / Azure
class PipelineUploader(ABC):
    @abstractmethod
    def upload_pipeline(self, path: str):
        pass

    def exists(self) -> bool:
        pass


class PipelineUploadManager(PipelineUploader, ABC):
    def __init__(
        self,
        project: Project,
        project_config: ProjectConfig,
        pipeline_id: str,
        pipeline_name: str,
        all_fabrics: List[str],
    ):
        self.project = project
        self.project_config = project_config
        self.pipeline_id = pipeline_id
        self.pipeline_name = pipeline_name
        self.all_fabrics = all_fabrics

    def upload_pipeline(self, from_path: str):
        try:
            if from_path is None:
                raise Exception(f"Pipeline build failed {self.pipeline_id}")

            file_name_with_extension = os.path.basename(from_path)

            if file_name_with_extension.endswith("-1.0.jar"):
                # scala based pipeline
                file_name = file_name_with_extension.replace("-1.0.jar", ".jar")
            else:
                # python based pipeline they are correctly generated.
                file_name = file_name_with_extension

            subscribed_project_id, subscribed_project_release_version, path = is_cross_project_pipeline(
                self.pipeline_id
            )

            if subscribed_project_id is not None:
                to_path = f"{subscribed_project_id}/{subscribed_project_release_version}"
            else:
                to_path = f"{self.project.project_id}/{self.project.release_version}"

            responses = []

            for fabric_id in self.all_fabrics:
                try:
                    fabric_info = self.project_config.fabric_config.get_fabric(fabric_id)
                    fabric_name = fabric_info.name
                    db_info = fabric_info.databricks
                    emr_info = fabric_info.emr
                    dataproc_info = fabric_info.dataproc
                    oss_info = fabric_info.airflow_oss

                    if db_info is not None:
                        pipeline_uploader = DatabricksPipelineUploader(
                            self.project,
                            self.project_config,
                            self.pipeline_id,
                            to_path,
                            from_path,
                            file_name,
                            fabric_id,
                            fabric_name,
                        )

                    elif emr_info is not None:
                        pipeline_uploader = EMRPipelineUploader(
                            self.project,
                            self.project_config,
                            self.pipeline_id,
                            from_path,
                            to_path,
                            file_name,
                            fabric_id,
                            fabric_name,
                            emr_info,
                        )

                    elif dataproc_info is not None:
                        pipeline_uploader = DataprocPipelineUploader(
                            self.project,
                            self.project_config,
                            self.pipeline_id,
                            from_path,
                            to_path,
                            file_name,
                            fabric_id,
                            fabric_name,
                            dataproc_info,
                        )

                    elif oss_info is not None:
                        pipeline_uploader = HdfsPipelineUploader(
                            self.project,
                            self.project_config,
                            self.pipeline_id,
                            from_path,
                            to_path,
                            file_name,
                            fabric_id,
                            fabric_name,
                            oss_info,
                        )

                    else:
                        log(
                            f"{Colors.WARNING}Fabric id `{fabric_id}` with name `{fabric_name}` is not supported for pipeline upload{Colors.ENDC}",
                            step_id=self.pipeline_id,
                        )
                        pipeline_uploader = DummyPipelineUploader()

                    responses.append(pipeline_uploader.upload_pipeline(""))

                except Exception as e:
                    log(
                        f"{Colors.FAIL}Error while uploading pipeline {self.pipeline_id} for fabric {fabric_id}{Colors.ENDC}",
                        step_id=self.pipeline_id,
                        exception=e,
                        level=LogLevel.TRACE,
                        indent=2,
                    )
                    log(step_status=Status.FAILED, step_id=self.pipeline_id)
                    responses.append(Either(left=e))

            if all([response.is_right for response in responses]):
                log(step_status=Status.SUCCEEDED, step_id=self.pipeline_id)
                return Either(right=True)
            else:
                log(step_status=Status.FAILED, step_id=self.pipeline_id)
                return Either(left=responses)

        except Exception as e:
            log(
                f"{Colors.FAIL}Error while uploading pipeline {self.pipeline_id}{Colors.ENDC}",
                step_id=self.pipeline_id,
                exception=e,
                indent=2,
            )
            log(step_status=Status.FAILED, step_id=self.pipeline_id)
            return Either(left=e)

    def exists(self) -> bool:
        response = True
        file_name = get_package_name(self.project.project_language, self.pipeline_name)

        subscribed_project_id, subscribed_project_release_version, path = self.project.is_cross_project_pipeline(
            self.pipeline_id
        )

        if subscribed_project_id is not None:
            to_path = f"{subscribed_project_id}/{subscribed_project_release_version}"
        else:
            to_path = f"{self.project.project_id}/{self.project.release_version}"

        for fabric_id in self.all_fabrics:
            fabric_info = self.project_config.fabric_config.get_fabric(fabric_id)
            fabric_name = fabric_info.name
            db_info = fabric_info.databricks
            emr_info = fabric_info.emr
            dataproc_info = fabric_info.dataproc
            oss_info = fabric_info.airflow_oss

            if db_info is not None:
                pipeline_uploader = DatabricksPipelineUploader(
                    self.project, self.project_config, self.pipeline_id, to_path, "", file_name, fabric_id, fabric_name
                )

            elif emr_info is not None:
                pipeline_uploader = EMRPipelineUploader(
                    self.project,
                    self.project_config,
                    self.pipeline_id,
                    to_path,
                    "",
                    file_name,
                    fabric_id,
                    fabric_name,
                    emr_info,
                )

            elif dataproc_info is not None:
                pipeline_uploader = DataprocPipelineUploader(
                    self.project,
                    self.project_config,
                    self.pipeline_id,
                    to_path,
                    "",
                    file_name,
                    fabric_id,
                    fabric_name,
                    dataproc_info,
                )

            elif oss_info is not None:
                pipeline_uploader = HdfsPipelineUploader(
                    self.project,
                    self.project_config,
                    self.pipeline_id,
                    to_path,
                    "",
                    file_name,
                    fabric_id,
                    fabric_name,
                    dataproc_info,
                )
            else:
                pipeline_uploader = DummyPipelineUploader()

            response = response and pipeline_uploader.exists()

        return response


class EMRPipelineUploader(PipelineUploader, ABC):
    def __init__(
        self,
        project: Project,
        project_config: ProjectConfig,
        pipeline_id: str,
        from_path: str,
        to_path: str,
        file_name: str,
        fabric_id: str,
        fabric_name: str,
        emr_info: EMRInfo,
    ):
        self.project = project
        self.project_config = project_config
        self.pipeline_id = pipeline_id

        self.from_path = from_path
        self.to_path = to_path
        self.file_name = file_name
        self.fabric_id = fabric_id
        self.fabric_name = fabric_name

        self.emr_info = emr_info
        self.file_name = file_name

        self.rest_client_factory = RestClientFactory.get_instance(RestClientFactory, project_config.fabric_config)
        self.base_path = self.project_config.system_config.get_s3_base_path()
        self.upload_path = (
            f"{self.emr_info.bare_path_prefix()}/{self.base_path}/{self.to_path}/pipeline/{self.file_name}".lstrip("/")
        )

    def upload_pipeline(self, path: str):

        try:
            client = self.rest_client_factory.s3_client(self.fabric_id)
            client.upload_file(self.emr_info.bare_bucket(), self.upload_path, self.from_path)

            log(
                f"{Colors.OKGREEN}Uploaded pipeline to s3, from path {self.from_path} to path {self.upload_path} for fabric {self.fabric_name}{Colors.ENDC}",
                step_id=self.pipeline_id,
                indent=2,
            )

            if self.project.project_language == "python":
                content = self.project.get_py_pipeline_main_file(self.pipeline_id)
                pipeline_name = self.pipeline_id.split("/")[1]
                launcher_path = f"{self.emr_info.bare_path_prefix()}/{self.base_path}/{self.to_path}/pipeline/{pipeline_name}/launcher.py".lstrip(
                    "/"
                )
                client.upload_content(self.emr_info.bare_bucket(), launcher_path, content)

                log(
                    f"{Colors.OKGREEN}Uploading py pipeline launcher to to-path {launcher_path} for fabric {self.fabric_name}{Colors.ENDC}",
                    step_id=self.pipeline_id,
                    indent=2,
                )
            return Either(right=True)
        except Exception as e:
            log(
                f"{Colors.WARNING}Unknown Exception while uploading pipeline to emr, from-path {self.from_path} to path {self.upload_path} for fabric {self.fabric_name}, Ignoring{Colors.ENDC}",
                exception=e,
                step_id=self.pipeline_id,
                indent=2,
            )
            return Either(right=True)

    def exists(self) -> bool:
        return False


class DatabricksPipelineUploader(PipelineUploader, ABC):
    def __init__(
        self,
        project: Project,
        project_config: ProjectConfig,
        pipeline_id: str,
        to_path: str,
        file_path: str,
        file_name: str,
        fabric_id: str,
        fabric_name: str,
    ):
        self.project = project
        self.project_config = project_config
        self.file_name = file_name
        self.file_path = file_path
        self.pipeline_id = pipeline_id
        self.to_path = to_path
        self.fabric_id = fabric_id
        self.fabric_name = fabric_name
        self.fabric_label = get_fabric_label(fabric_name, fabric_id)

        self.rest_client_factory = RestClientFactory.get_instance(RestClientFactory, project_config.fabric_config)
        self.base_path = self.project_config.system_config.get_dbfs_base_path()
        self.upload_path = f"{self.base_path}/{self.to_path}/pipeline/{self.file_name}"

    def upload_pipeline(self, path: str) -> Either:
        try:
            client = self.rest_client_factory.databricks_client(self.fabric_id)
            client.upload_src_path(self.file_path, self.upload_path)
            log(
                f"Uploading pipeline to databricks from-path `{self.file_path}` to path `{self.upload_path}` for fabric `{self.fabric_label}`",
                step_id=self.pipeline_id,
                indent=2,
            )

            return Either(right=True)

        except HTTPError as e:
            response = e.response.content.decode("utf-8")
            log(step_id=self.pipeline_id, message=response)

            if e.response.status_code == 401 or e.response.status_code == 403:
                log(
                    f"{Colors.WARNING}Error on uploading pipeline to databricks from path {self.file_path} to path {self.upload_path} for fabric {self.fabric_label}, but ignoring{Colors.ENDC}",
                    exception=e,
                    step_id=self.pipeline_id,
                    indent=2,
                )
                return Either(right=True)
            else:
                log(
                    f"{Colors.FAIL}HttpError on uploading pipeline to databricks from-path {self.file_path} to path {self.upload_path} for fabric {self.fabric_label}{Colors.ENDC}",
                    exception=e,
                    step_id=self.pipeline_id,
                    indent=2,
                )
                return Either(left=e)

        except Exception as e:
            log(
                f"{Colors.FAIL}Unknown Exception on uploading pipeline to databricks from-path {self.file_path} to path {self.upload_path} for fabric {self.fabric_label}, ignoring exception{Colors.ENDC}",
                exception=e,
                step_id=self.pipeline_id,
                indent=2,
            )
            return Either(right=True)

    def exists(self) -> bool:
        try:
            log(f"Checking if path {self.upload_path} already exists.", self.pipeline_id, indent=2)
            client = self.rest_client_factory.databricks_client(self.fabric_id)
            return client.path_exist(self.upload_path)
        except Exception as e:
            log(
                f"{Colors.WARNING} Failed checking path {self.upload_path}{Colors.ENDC}",
                step_id=self.pipeline_id,
                exception=e,
                indent=2,
            )
            return False


class DummyPipelineUploader(PipelineUploader, ABC):
    def upload_pipeline(self, path: str):
        return Either(right=True)

    def exists(self) -> bool:
        return True


class DataprocPipelineUploader(PipelineUploader, ABC):
    def __init__(
        self,
        project: Project,
        project_config: ProjectConfig,
        pipeline_id: str,
        from_path: str,
        to_path: str,
        file_name: str,
        fabric_id: str,
        fabric_name: str,
        dataproc_info: DataprocInfo,
    ):
        self.project = project
        self.project_config = project_config
        self.pipeline_id = pipeline_id

        self.from_path = from_path
        self.to_path = to_path
        self.fabric_id = fabric_id
        self.fabric_name = fabric_name
        self.fabric_label = get_fabric_label(fabric_name, fabric_id)

        self.dataproc_info = dataproc_info
        self.file_name = file_name
        self.rest_client_factory = RestClientFactory.get_instance(RestClientFactory, project_config.fabric_config)
        self.base_path = self.project_config.system_config.get_s3_base_path()
        self.upload_path = (
            f"{self.dataproc_info.bare_path_prefix()}/{self.base_path}/{self.to_path}/pipeline/{self.file_name}".lstrip(
                "/"
            )
        )

    def upload_pipeline(self, path: str):
        try:
            client = self.rest_client_factory.dataproc_client(self.fabric_id)
            client.put_object_from_file(self.dataproc_info.bare_bucket(), self.upload_path, self.from_path)

            log(
                f"{Colors.OKGREEN}Uploaded pipeline to data-proc, from-path {self.from_path} to to-path {self.upload_path} for fabric {self.fabric_label}{Colors.ENDC}",
                step_id=self.pipeline_id,
                indent=2,
            )

            if self.project.project_language == "python":
                content = self.project.get_py_pipeline_main_file(self.pipeline_id)
<<<<<<< HEAD
                launcher_path = f"{self.dataproc_info.bare_path_prefix()}/{self.base_path}/{self.to_path}/pipeline/launcher.py".lstrip(
                    '/')
=======
                pipeline_name = python_pipeline_name(self.pipeline_id.split("/")[1])
                launcher_path = f"{self.dataproc_info.bare_path_prefix()}/{self.base_path}/{self.to_path}/pipeline/{pipeline_name}/launcher.py".lstrip(
                    "/"
                )
>>>>>>> b95030ac
                client.put_object(self.dataproc_info.bare_bucket(), launcher_path, content)

                log(
                    f"{Colors.OKGREEN}Uploading py pipeline launcher to to-path {launcher_path} and bucket {self.dataproc_info.bare_bucket()} for fabric {self.fabric_label}{Colors.ENDC}",
                    step_id=self.pipeline_id,
                    indent=2,
                )
            return Either(right=True)

        except Exception as e:
            log(
                f"{Colors.WARNING}Unknown Exception while uploading pipeline to data-proc, from-path {self.from_path} to to-path {self.upload_path} for fabric {self.fabric_label}, ignoring exception{Colors.ENDC}",
                exception=e,
                step_id=self.pipeline_id,
                indent=2,
            )
            return Either(right=True)

    def exists(self) -> bool:
        return True


class HdfsPipelineUploader(PipelineUploader, ABC):
    def __init__(
        self,
        project: Project,
        project_config: ProjectConfig,
        pipeline_id: str,
        from_path: str,
        to_path: str,
        file_name: str,
        fabric_id: str,
        fabric_name: str,
        oss_info: OpenSourceAirflowInfo,
    ):
        self.project = project
        self.project_config = project_config
        self.pipeline_id = pipeline_id

        self.from_path = from_path
        self.to_path = to_path
        self.fabric_id = fabric_id
        self.fabric_name = fabric_name
        self.fabric_label = get_fabric_label(fabric_name, fabric_id)

        self.oss_info = oss_info
        self.file_name = file_name
        self.rest_client_factory = RestClientFactory.get_instance(RestClientFactory, project_config.fabric_config)
        self.prophecy_base_path = self.project_config.system_config.get_hdfs_base_path()
        self.root_location = self.oss_info.location.rstrip("/")
        self.upload_directory = f"{self.root_location}/{self.prophecy_base_path}/{self.to_path}/pipeline"

    def upload_pipeline(self, path: str):
        try:
            client = self.rest_client_factory.open_source_hdfs_client(self.fabric_id)
            client.put_object_from_file(self.upload_directory, self.file_name, self.from_path)

            log(
                f"{Colors.OKGREEN}Uploaded pipeline to HDFS, from-path {self.from_path} to-path {self.upload_directory} for fabric {self.fabric_label}{Colors.ENDC}",
                step_id=self.pipeline_id,
                indent=2,
            )

            if self.project.project_language == "python":
                content = self.project.get_py_pipeline_main_file(self.pipeline_id)
                pipeline_name = python_pipeline_name(self.pipeline_id.split("/")[1])
                launcher_file_name = "launcher.py"
                launcher_directory = (
                    f"{self.root_location}/{self.prophecy_base_path}/{self.to_path}/pipeline/{pipeline_name}"
                )
                client.put_object(launcher_directory, launcher_file_name, content)

                log(
                    f"{Colors.OKGREEN}Uploading py pipeline launcher to to-path {launcher_directory} for fabric {self.fabric_label}{Colors.ENDC}",
                    step_id=self.pipeline_id,
                    indent=2,
                )
            return Either(right=True)

        except Exception as e:
            log(
                f"{Colors.WARNING}Unknown Exception while uploading pipeline to data-proc, from-path {self.from_path} to to-path {self.upload_directory} for fabric {self.fabric_label}, ignoring exception{Colors.ENDC}",
                exception=e,
                step_id=self.pipeline_id,
                indent=2,
            )
            return Either(right=True)

    def exists(self) -> bool:
        return True<|MERGE_RESOLUTION|>--- conflicted
+++ resolved
@@ -999,15 +999,8 @@
 
             if self.project.project_language == "python":
                 content = self.project.get_py_pipeline_main_file(self.pipeline_id)
-<<<<<<< HEAD
                 launcher_path = f"{self.dataproc_info.bare_path_prefix()}/{self.base_path}/{self.to_path}/pipeline/launcher.py".lstrip(
                     '/')
-=======
-                pipeline_name = python_pipeline_name(self.pipeline_id.split("/")[1])
-                launcher_path = f"{self.dataproc_info.bare_path_prefix()}/{self.base_path}/{self.to_path}/pipeline/{pipeline_name}/launcher.py".lstrip(
-                    "/"
-                )
->>>>>>> b95030ac
                 client.put_object(self.dataproc_info.bare_bucket(), launcher_path, content)
 
                 log(
