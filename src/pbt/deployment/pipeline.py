--- conflicted
+++ resolved
@@ -8,13 +8,10 @@
 import xml.etree.ElementTree as ET
 from concurrent.futures import ThreadPoolExecutor, as_completed
 from typing import Dict, List, Optional
-<<<<<<< HEAD
 import xml.etree.ElementTree as ET
 import importlib
 import pkg_resources
 import pyspark
-=======
->>>>>>> bd8dd5cf
 
 from . import JobData
 from .uploader.PipelineUploaderManager import PipelineUploadManager
@@ -252,7 +249,6 @@
                 ET.indent(project, space="    ", level=0)
                 return ET.tostring(project, encoding="utf-8", method="xml")
 
-<<<<<<< HEAD
             #
             # # gather project level dependencies:
             # project_level_dependencies = self.project.pbt_project_dict.get('dependencies', [])
@@ -273,32 +269,10 @@
             # plibs_maven_dep['version'] = spark_version + '-' + plibs_maven_dep['version']
             # plibs_maven_dep['coordinates'] = f"io.prophecy:{plibs_maven_dep['package']}:{plibs_maven_dep['version']}"
             # project_level_maven_dependencies.append(plibs_maven_dep)
-=======
-            # gather project level dependencies:
-            project_level_dependencies = self.project.pbt_project_dict.get("dependencies", [])
-            project_level_maven_dependencies = [d for d in project_level_dependencies if d["type"] == "coordinates"]
-
-            # the plibs maven does not have a normal coordinate so we have to make one:
-            spark_version = os.environ["SPARK_VERSION"] if "SPARK_VERSION" in os.environ else "{{REPLACE_ME}}"
-            plibs_maven_dep = [d for d in project_level_dependencies if d["type"] == "plibMaven"]
-            if len(plibs_maven_dep) != 1:
-                log(
-                    f"{Colors.WARNING}Skipping creating POM for maven dependencies, pbt_project.yml is missing "
-                    f"prophecy-libs information. please update your prophecy-libs in the Prophecy UI{Colors.ENDC}"
-                )
-                return
-            plibs_maven_dep = plibs_maven_dep[0]
-            plibs_maven_dep["type"] = "coordinates"
-            plibs_maven_dep["package"] = "prophecy-libs_2.12"
-            plibs_maven_dep["version"] = spark_version + "-" + plibs_maven_dep["version"]
-            plibs_maven_dep["coordinates"] = f"io.prophecy:{plibs_maven_dep['package']}:{plibs_maven_dep['version']}"
-            project_level_maven_dependencies.append(plibs_maven_dep)
->>>>>>> bd8dd5cf
 
             for pipeline_id in self.project.pipelines:
                 # rdc = self.project.load_pipeline_folder(pipeline_id)
 
-<<<<<<< HEAD
                 # # gather pipeline level dependencies per directory and combine with project
                 # # level deps:
                 # workflow = json.loads(rdc.get(".prophecy/workflow.latest.json", None))
@@ -306,16 +280,6 @@
                 # pipeline_level_maven_dependencies = [d for d in pipeline_level_dependencies if
                 #                                      d['type'] == 'coordinates']
                 # maven_dependencies = pipeline_level_maven_dependencies + project_level_maven_dependencies
-=======
-                # gather pipeline level dependencies per directory and combine with project
-                # level deps:
-                workflow = json.loads(rdc.get(".prophecy/workflow.latest.json", None))
-                pipeline_level_dependencies = workflow["metainfo"]["externalDependencies"]
-                pipeline_level_maven_dependencies = [
-                    d for d in pipeline_level_dependencies if d["type"] == "coordinates"
-                ]
-                maven_dependencies = pipeline_level_maven_dependencies + project_level_maven_dependencies
->>>>>>> bd8dd5cf
 
                 maven_dependencies = self.project.get_maven_dependencies_for_python_pipelines(pipeline_id=pipeline_id)
                 # include all information in pom.xml because there may be specific repos
