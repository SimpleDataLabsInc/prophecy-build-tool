from abc import ABC

from . import PipelineUploader
from ...client.rest_client_factory import RestClientFactory
from ...deployment.jobs.databricks import get_fabric_label
from ...entities.project import Project
from ...utility import Either, custom_print as log
from ...utils.project_config import DataprocInfo, ProjectConfig
from ...utils.project_models import Colors


class DataprocPipelineUploader(PipelineUploader, ABC):
    def __init__(
<<<<<<< HEAD
        self,
        project: Project,
        project_config: ProjectConfig,
        pipeline_id: str,
        from_path: str,
        to_path: str,
        file_name: str,
        fabric_id: str,
        fabric_name: str,
        dataproc_info: DataprocInfo,
=======
            self,
            project: Project,
            project_config: ProjectConfig,
            pipeline_id: str,
            from_path: str,
            to_path: str,
            file_name: str,
            fabric_id: str,
            fabric_name: str,
            dataproc_info: DataprocInfo,
            is_subscribed_project: bool
>>>>>>> ff7af90a
    ):
        self.project = project
        self.project_config = project_config
        self.pipeline_id = pipeline_id

        self.from_path = from_path
        self.to_path = to_path
        self.fabric_id = fabric_id
        self.fabric_name = fabric_name
        self.fabric_label = get_fabric_label(fabric_name, fabric_id)

        self.dataproc_info = dataproc_info
        self.file_name = file_name
        self.rest_client_factory = RestClientFactory.get_instance(RestClientFactory, project_config.fabric_config)
        self.base_path = self.project_config.system_config.get_s3_base_path()
        self.upload_path = (
            f"{self.dataproc_info.bare_path_prefix()}/{self.base_path}/{self.to_path}/pipeline/{self.file_name}".lstrip(
                "/"
            )
        )
        self.is_subscribed_project = is_subscribed_project

    def upload_pipeline(self, path: str):
        try:
            client = self.rest_client_factory.dataproc_client(self.fabric_id)
            client.put_object_from_file(self.dataproc_info.bare_bucket(), self.upload_path, self.from_path)

            log(
                f"{Colors.OKGREEN}Uploaded pipeline to data-proc, from-path {self.from_path} to to-path {self.upload_path} for fabric {self.fabric_label}{Colors.ENDC}",
                step_id=self.pipeline_id,
                indent=2,
            )

            if self.project.project_language == "python":
                pipeline_name = self.project.get_pipeline_name(self.pipeline_id)
                content = self.project.get_py_pipeline_main_file(self.pipeline_id)

                if not self.is_subscribed_project and self.project.does_project_contains_dynamic_pipeline():
                    launcher_path = f"{self.dataproc_info.bare_path_prefix()}/{self.base_path}/{self.to_path}/pipeline/launcher.py".lstrip(
                        "/"
                    )
                else:
                    launcher_path = f"{self.dataproc_info.bare_path_prefix()}/{self.base_path}/{self.to_path}/pipeline/{pipeline_name}/launcher.py".lstrip(
                        "/"
                    )

                client.put_object(self.dataproc_info.bare_bucket(), launcher_path, content)

                log(
                    f"{Colors.OKGREEN}Uploading py pipeline launcher to to-path {launcher_path} and bucket {self.dataproc_info.bare_bucket()} for fabric {self.fabric_label}{Colors.ENDC}",
                    step_id=self.pipeline_id,
                    indent=2,
                )
            return Either(right=True)

        except Exception as e:
            log(
                f"{Colors.WARNING}Unknown Exception while uploading pipeline to data-proc, from-path {self.from_path} to path {self.upload_path} for fabric {self.fabric_label}, ignoring exception{Colors.ENDC}",
                exception=e,
                step_id=self.pipeline_id,
                indent=2,
            )
            return Either(right=True)

    def exists(self) -> bool:
        return True<|MERGE_RESOLUTION|>--- conflicted
+++ resolved
@@ -11,7 +11,6 @@
 
 class DataprocPipelineUploader(PipelineUploader, ABC):
     def __init__(
-<<<<<<< HEAD
         self,
         project: Project,
         project_config: ProjectConfig,
@@ -22,19 +21,7 @@
         fabric_id: str,
         fabric_name: str,
         dataproc_info: DataprocInfo,
-=======
-            self,
-            project: Project,
-            project_config: ProjectConfig,
-            pipeline_id: str,
-            from_path: str,
-            to_path: str,
-            file_name: str,
-            fabric_id: str,
-            fabric_name: str,
-            dataproc_info: DataprocInfo,
-            is_subscribed_project: bool
->>>>>>> ff7af90a
+        is_subscribed_project: bool,
     ):
         self.project = project
         self.project_config = project_config
