import os
import re
import subprocess
import threading
from typing import List

from ..utils.constants import SCALA_LANGUAGE, PYTHON_LANGUAGE
from ..entities.project import Project
from ..utils.project_config import ProjectConfig
from ..utils.project_models import StepMetadata, StepType, Operation, Status
from ..utility import custom_print as log, Either
<<<<<<< HEAD
from ..utils.constants import MAVEN_SYNC_CONTEXT_FACTORY_OPTIONS
=======
from . import get_python_commands
>>>>>>> bcf92f47

GEMS = "Gems"


class GemsDeployment:
    def __init__(self, project: Project, project_config: ProjectConfig):
        self.project = project
        self.project_config = project_config

    def _does_gems_exist(self):
        return self.project.non_empty_gems_directory() and self.project.gems

    def summary(self):
        if self._does_gems_exist():
            return ["Gems package will be build and uploaded to nexus"]
        else:
            return []

    def headers(self) -> List[StepMetadata]:
        if self._does_gems_exist():
            return [StepMetadata(GEMS, "Gems will be built and uploaded", Operation.Build, StepType.Pipeline)]
        else:
            return []

    def deploy(self):
        if self._does_gems_exist():
            log(step_status=Status.RUNNING, step_id=GEMS)
            gem_path = os.path.join(self.project.project_path, "gems")
            package_builder = PackageBuilder(gem_path, self.project.project_language)

            try:
                return_code = package_builder.build()

                if return_code == 0:
                    log(step_status=Status.SUCCEEDED, step_id=GEMS)
                    return [Either(right=True)]
                else:
                    log(step_status=Status.FAILED, step_id=GEMS)
                    return [Either(left=Exception(f"Failed to build the gems package with exit code {return_code}."))]

            except Exception as e:
                log(message="Failed to build the pipeline package.", exception=e, step_id=GEMS)
                log(step_id=GEMS, step_status=Status.FAILED)
                return [Either(left=e)]
        else:
            return []


class PackageBuilder:
    def __init__(self, path: str, language: str):
        self.path = path
        self.language = language
        if self.language == PYTHON_LANGUAGE:
            self._python_cmd, self._pip_cmd = get_python_commands(self.path)

    def build(self):
        if self.language == SCALA_LANGUAGE:
            return self.mvn_build()
        else:
            return self.wheel_build()

    def mvn_build(self):
        command = ["mvn", "deploy", "-DskipTests"] + MAVEN_SYNC_CONTEXT_FACTORY_OPTIONS

        log(f"Running mvn command {command}", step_id=GEMS)

        return self._build(command)

    def wheel_build(self):
        build_command = [self._python_cmd, "setup.py", "bdist_wheel"]
        log(f"Running python command {build_command}", step_id=GEMS)
        build_status = self._build(build_command)
        if build_status == 0:
            upload_command = ["twine", "upload", "-r", "local", "dist/*"]
            log(f"Running python command {upload_command}", step_id=GEMS)
            return self._build(upload_command)
        else:
            return build_status

    # maybe we can try another iteration with yield ?
    def _build(self, command: list):
        env = dict(os.environ)

        # Set the MAVEN_OPTS variable
        env["MAVEN_OPTS"] = "-Xmx1024m -XX:MaxMetaspaceSize=512m -Xss32m"

        process = subprocess.Popen(
            command, shell=False, stdout=subprocess.PIPE, stderr=subprocess.PIPE, env=env, cwd=self.path
        )

        def log_output(pipe, log_function):
            while True:
                # Read line from stdout or stderr, break if EOF
                output = pipe.readline()
                if process.poll() is not None and not output:
                    break
                # Decode line and print it
                response = output.decode().strip()

                # stripping unnecessary logs
                if not re.search(r"Progress \(\d+\):", response):
                    log_function(response)

        # Create threads to read and log stdout and stderr simultaneously
        stdout_thread = threading.Thread(target=log_output, args=(process.stdout, lambda msg: log(msg, step_id=GEMS)))
        stderr_thread = threading.Thread(target=log_output, args=(process.stderr, lambda msg: log(msg, step_id=GEMS)))

        # Start threads
        stdout_thread.start()
        stderr_thread.start()

        # Wait for both threads to finish
        stdout_thread.join()
        stderr_thread.join()

        # Get the exit code
        return_code = process.wait()

        if return_code == 0:
            log("Build was successful.", step_id=GEMS)
        else:
            log(f"Build failed with exit code {return_code}", step_id=GEMS)

        return return_code<|MERGE_RESOLUTION|>--- conflicted
+++ resolved
@@ -9,11 +9,8 @@
 from ..utils.project_config import ProjectConfig
 from ..utils.project_models import StepMetadata, StepType, Operation, Status
 from ..utility import custom_print as log, Either
-<<<<<<< HEAD
 from ..utils.constants import MAVEN_SYNC_CONTEXT_FACTORY_OPTIONS
-=======
 from . import get_python_commands
->>>>>>> bcf92f47
 
 GEMS = "Gems"
 
