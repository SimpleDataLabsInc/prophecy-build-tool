--- conflicted
+++ resolved
@@ -131,16 +131,10 @@
                 pipeline_id_newer_format = properties.get("pipelineId", {})
 
                 if (
-<<<<<<< HEAD
                         pipeline_id_newer_format
                         and isinstance(pipeline_id_newer_format, dict)
                         and pipeline_id_newer_format.get("type", None) == "literal"
                         and pipeline_id_newer_format.get("value", None)
-=======
-                    pipeline_id_newer_format
-                    and pipeline_id_newer_format.get("type", None) == "literal"
-                    and pipeline_id_newer_format.get("value", None)
->>>>>>> bd8dd5cf
                 ):
                     pipeline_id = pipeline_id_newer_format.get("value")
 
