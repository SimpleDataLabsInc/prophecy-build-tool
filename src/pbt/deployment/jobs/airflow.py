import base64
import hashlib
import os
import re
import zipfile
from abc import ABC
from concurrent.futures import ThreadPoolExecutor
from typing import Dict, List, Optional

import yaml

from .databricks import get_fabric_label
from ...client.airflow.airflow_utility import create_airflow_client, get_fabric_provider_type
from ...client.rest_client_factory import RestClientFactory
from ...deployment import EntityIdToFabricId, JobData, JobInfoAndOperation, OperationType
from ...entities.project import Project
from ...utility import Either, custom_print as log
from ...utils.constants import FABRIC_UID
from ...utils.exceptions import DagNotAvailableException
from ...utils.project_config import FabricInfo, JobInfo, ProjectConfig, await_futures_and_update_states, update_state
from ...utils.project_models import Colors, Operation, StepMetadata, StepType


def generate_secure_content(content: str, salt: str) -> str:
    iterations = 10000
    key_length = 128

    password = content.encode("utf-8")
    salt_bytes = salt.encode("utf-8")

    derived_key = hashlib.pbkdf2_hmac("sha256", password, salt_bytes, iterations, dklen=key_length // 8)

    base64_encoded = base64.b64encode(derived_key).decode("utf-8")
    return re.sub(r"\W+", "_", base64_encoded)


def calculate_checksum(input_str, salt=None):
    salt = salt or "better_salt_than_never"

    md = hashlib.sha256()
    input_bytes = input_str.encode("utf-8")
    salt_bytes = salt.encode("utf-8")

    md.update(input_bytes)
    md.update(salt_bytes)

    digest_bytes = md.digest()

    return "".join(f"{byte:02x}" for byte in digest_bytes)


def does_dag_file_exist(rdc: Dict[str, str]) -> bool:
    return rdc is not None and "dag.py" in rdc


def filter_job_files(rdc: Dict[str, str]):
    filtered_files = {
        file_name: file_content
        for file_name, file_content in rdc.items()
        if file_name == "dag.py"
        or file_name == "prophecy-job.json"
        or "__init__.py" in file_name
        or "tasks/" in file_name
        or "utils.py" in file_name
        or "utils/" in file_name
    }
    k = sorted(filtered_files.items())
    return k


def sanitize_job(job_id) -> str:
    return ("_" if job_id is None else job_id).split("/")[-1].replace("\\W", "_")


def get_zipped_dag_name(dag_name: str):
    return f"/tmp/{dag_name}.zip"


def zip_folder(rdc: dict, output_path):
    with zipfile.ZipFile(output_path, "w", zipfile.ZIP_STORED) as zipf:
        for path, content in rdc.items():
            zipf.writestr(path, content)


class AirflowJob(JobData, ABC):
    def __init__(
        self,
        job_pbt: dict,
        prophecy_job_yaml: str,
        rdc: Dict[str, str],
        rdc_with_placeholder: Dict[str, str],
        sha: Optional[str],
        fabric_override: Optional[str] = None,
    ):
        self.job_pbt = job_pbt
        self.prophecy_job_yaml = prophecy_job_yaml
        self.rdc = rdc
        self.rdc_with_placeholder = rdc_with_placeholder
        self.sha = sha
        self.fabric_override = fabric_override

        self.prophecy_job_json_dict = self._initialize_prophecy_job_json()

    @property
    def name(self):
        return self.job_pbt.get("name", None)

    @property
    def is_valid_job(self):
        prophecy_job_yaml_dict = self.prophecy_job_json_dict

        return (
            self.job_pbt is not None
            and self.prophecy_job_yaml is not None
            and self.rdc is not None
            and prophecy_job_yaml_dict.get("metainfo", {}).get("fabricId", None) is not None
        )

    # we can't use pbt file because it doesn't have fabric per pipeline which airflow jobs supports
    @property
    def pipeline_and_fabric_ids(self) -> List[EntityIdToFabricId]:
        pipeline_and_fabric_ids = []
        prophecy_job_yaml_dict = self.prophecy_job_json_dict

        if self.job_pbt is not None and self.prophecy_job_yaml is not None and self.rdc is not None:
            for process_id, process in prophecy_job_yaml_dict.get("processes", {}).items():
                properties = process.get("properties", {})

                cluster_size = properties.get("clusterSize", None)
<<<<<<< HEAD
                pipeline_id = properties.get("pipelineId", None)
                pipeline_id_newer_format = properties.get("pipelineId", {})

                if (
                    pipeline_id_newer_format
                    and isinstance(pipeline_id_newer_format, dict)
                    and pipeline_id_newer_format.get("type", None) == "literal"
                    and pipeline_id_newer_format.get("value", None)
                ):
                    pipeline_id = pipeline_id_newer_format.get("value")

                if cluster_size is not None and pipeline_id:
                    # shady stuff but can't help
=======
                pipeline_id = AirflowJob.get_pipeline_id_from_properties(properties)

                if cluster_size and pipeline_id:
>>>>>>> bcf92f47
                    pipeline_and_fabric_ids.append(EntityIdToFabricId(pipeline_id, cluster_size.split("/")[0]))

        return pipeline_and_fabric_ids

    @staticmethod
    def get_pipeline_id_from_properties(properties: dict):
        pipeline_id = properties.get("pipelineId")
        pipeline_id_dict = properties.get("pipelineId", {})

        if isinstance(pipeline_id_dict, dict) and pipeline_id_dict.get("type") == "literal":
            pipeline_id = pipeline_id_dict.get("value")

        return pipeline_id if isinstance(pipeline_id, str) else None

    def validate_prophecy_managed_checksum(self, salt: str):
        file_joiner: str = "$$$"
        # always use rdc_with_placeholder to calculate checksum
        content = file_joiner.join(content for (name, content) in filter_job_files(self.rdc_with_placeholder))
        checksum = calculate_checksum(content, salt)
        return self.sha == checksum

    @property
    def job_files(self):
        return filter_job_files(self.rdc)

    @property
    def dag_name(self):
        return self.prophecy_job_json_dict.get("metainfo", {}).get("dagName", None)

    @property
    def is_disabled(self):
        return self.prophecy_job_json_dict.get("metainfo", {}).get("enabled", False) is False

    @property
    def is_enabled(self):
        return self.prophecy_job_json_dict.get("metainfo", {}).get("enabled", False) is True

    @property
    def fabric_id(self):
        if self.fabric_override is not None and len(self.fabric_override) > 0:
            return self.fabric_override
        else:
            fabric_id = self.job_pbt.get(FABRIC_UID)
            return str(fabric_id) if fabric_id is not None else None

    @property
    def pipelines(self):
        return self.job_pbt.get("pipelines", [])

    @property
    def has_dbt_component(self):
        return any(
            value.get("component", None) == "Model" for value in self.prophecy_job_json_dict["processes"].values()
        )

    def _initialize_prophecy_job_json(self) -> dict:
        try:
            return yaml.unsafe_load(self.prophecy_job_yaml)
        except Exception as e:
            log("Error while loading prophecy job yaml", e)
            return {}


class AirflowJobDeployment:
    _REMOVE_JOBS_STEP_ID = "remove-airflow-jobs"
    _ADD_JOBS_STEP_ID = "add-airflow-jobs"
    _PAUSE_JOBS_STEP_ID = "pause-airflow-jobs"
    _RENAME_JOBS_STEP_ID = "rename-airflow-jobs"
    _SKIP_JOBS_STEP_ID = "skip-airflow-jobs"

    def __init__(self, project: Project, project_config: ProjectConfig):
        self._project = project
        self._project_config = project_config
        self._jobs_state = project_config.jobs_state
        self._fabrics_config = project_config.fabric_config

        self._airflow_clients = {}
        self.deployment_run_override_config = project_config.configs_override
        self._rest_client_factory = RestClientFactory.get_instance(RestClientFactory, self._fabrics_config)
        self._airflow_jobs: Dict[str, AirflowJob] = self._initialize_airflow_jobs()

        (
            self.valid_airflow_jobs,
            self._invalid_airflow_jobs,
            self._airflow_jobs_without_code,
        ) = self._initialize_valid_airflow_jobs()

        self.prophecy_managed_dbt_jobs: Dict[str, AirflowJob] = self._initialize_prophecy_managed_dbt_jobs()

    def get_airflow_client(self, fabric_id):
        return self._rest_client_factory.airflow_client(fabric_id)

    def summary(self):
        summary = []

        summary.extend([f"Airflow job to remove {job.id}" for job in self._list_remove_jobs()])
        summary.extend([f"Airflow job to add {job}" for job in self._add_jobs().keys()])
        summary.extend([f"Airflow job to pause {job}" for job in self._pause_jobs().keys()])
        summary.extend([f"Airflow job to rename {job.id}" for job in self._rename_jobs()])
        summary.extend([f"Airflow job to skip {job}" for job in self._skip_jobs().keys()])

        return summary

    @property
    def _operation_to_step_id(self):
        return {
            Operation.Remove: self._REMOVE_JOBS_STEP_ID,
            Operation.Add: self._ADD_JOBS_STEP_ID,
            Operation.Pause: self._PAUSE_JOBS_STEP_ID,
            Operation.Rename: self._RENAME_JOBS_STEP_ID,
            Operation.Skipped: self._SKIP_JOBS_STEP_ID,
        }

    def headers(self):
        job_types = {
            Operation.Remove: self._list_remove_jobs(),
            Operation.Add: self._add_jobs(),
            Operation.Pause: self._pause_jobs(),
            Operation.Rename: self._rename_jobs(),
            Operation.Skipped: self._skip_jobs(),
        }

        all_headers = []

        for job_action, jobs in job_types.items():
            if jobs:
                len_jobs = len(jobs)
                job_header_suffix = f"{len_jobs} Airflow job" if len_jobs == 1 else f"{len_jobs} Airflow jobs"
                step_id = self._operation_to_step_id[job_action]
                all_headers.append(
                    StepMetadata(step_id, f"{job_action.value} {job_header_suffix}", job_action, StepType.Job)
                )

        return all_headers

    def deploy(self):
        if len(self.headers()) > 0:
            log(f"{Colors.OKBLUE}\n\nDeploying airflow jobs{Colors.ENDC}\n")

        responses = (
            self._deploy_remove_jobs()
            + self._deploy_pause_jobs()
            + self._deploy_add_jobs()
            + self._deploy_rename_jobs()
        )

        self._deploy_skipped_jobs()

        return responses

    def _initialize_airflow_jobs(self):
        jobs = {}

        for job_id, parsed_job in self._project.jobs.items():
            fabric_override = self.deployment_run_override_config.find_fabric_override_for_job(job_id)
            fabric_override = str(fabric_override) if fabric_override is not None else None

            job_fabric = parsed_job.get("fabricUID", None)
            job_fabric = str(job_fabric) if job_fabric is not None else None

            does_fabric_exist = (
                self._fabrics_config.get_fabric(job_fabric) is not None
                or self._fabrics_config.get_fabric(fabric_override) is not None
            )

            if (
                "Databricks" not in parsed_job.get("scheduler", None)
                and self.deployment_run_override_config.is_job_to_run(job_id)
                and does_fabric_exist
            ):
                rdc_with_placeholders = self._project.load_airflow_folder_with_placeholder(job_id)
                rdc = self._project.load_airflow_folder(job_id)

                aspects = self._project.load_airflow_aspect(job_id)

                prophecy_job_json = None
                sha = None

                if rdc is not None and "prophecy-job.json" in rdc:
                    prophecy_job_json = rdc.get("prophecy-job.json", None)

                if aspects is not None:
                    try:
                        sha = yaml.safe_load(aspects).get("sha", None)
                    except Exception as e:
                        log("Error while loading prophecy job yaml", e)

                jobs[job_id] = AirflowJob(
                    parsed_job,
                    prophecy_job_json,
                    rdc,
                    rdc_with_placeholders,
                    sha,
                    fabric_override=self.deployment_run_override_config.find_fabric_override_for_job(job_id),
                )

        return jobs

    def _initialize_valid_airflow_jobs(self):
        valid_airflow_jobs = {}
        invalid_airflow_jobs = {}
        airflow_jobs_without_code = {}

        for job_id, job_data in self._airflow_jobs.items():
            if job_data.is_valid_job:
                response = self._validate_airflow_job(job_id, job_data)
                if response.is_right:
                    valid_airflow_jobs[job_id] = job_data

                else:
                    invalid_airflow_jobs[job_id] = job_data

            else:
                airflow_jobs_without_code[job_id] = job_data

        return valid_airflow_jobs, invalid_airflow_jobs, airflow_jobs_without_code

    def _validate_airflow_job(self, job_id: str, job_data: AirflowJob):
        is_prophecy_managed_fabric = self._fabrics_config.is_prophecy_managed(job_data.fabric_id)
        rdc = job_data.rdc

        if does_dag_file_exist(rdc) is False:
            return Either(
                left=Exception(f"Please open the Job `{job_id}` in editor, check diagnostic errors and release again.")
            )

        elif is_prophecy_managed_fabric:
            if job_data.validate_prophecy_managed_checksum(self._project_config.system_config.prophecy_salt):
                return Either(right=job_data.job_files)

            else:
                return Either(
                    left=Exception(
                        f"Job `{job_id}` has been externally edited. Please open the Job in editor and release again."
                    )
                )
        else:
            return Either(right=rdc)

    # we won't be able to completely validated the prophecy_job_json structure to prophecy_job.json.
    def _initialize_prophecy_managed_dbt_jobs(self) -> Dict[str, AirflowJob]:
        prophecy_managed_dbt_jobs = {}

        for job_id, job_data in self.valid_airflow_jobs.items():
            is_job_enabled = job_data.is_enabled
            is_prophecy_managed_fabric = self._fabrics_config.is_prophecy_managed(job_data.fabric_id)

            if is_job_enabled and is_prophecy_managed_fabric and job_data.has_dbt_component:
                prophecy_managed_dbt_jobs[job_id] = job_data

        return prophecy_managed_dbt_jobs

    def _list_remove_jobs(self) -> List[JobInfo]:
        return self._jobs_to_be_deleted() + self._jobs_with_fabric_changed()

    def _deploy_remove_jobs(self):
        futures = []
        with ThreadPoolExecutor(max_workers=10) as executor:
            for job_info in self._list_remove_jobs():
                futures.append(executor.submit(lambda j_info=job_info: self._remove_job(j_info)))

        return await_futures_and_update_states(futures, self._operation_to_step_id[Operation.Remove])

    def _remove_job(self, job_info: JobInfo):
        client = self.get_airflow_client(job_info.fabric_id)

        try:
            client.delete_dag_file(job_info.external_job_id)
            log(
                f"Successfully deleted job {job_info.external_job_id} from job_id {job_info.id}",
                step_id=self._REMOVE_JOBS_STEP_ID,
            )
            return Either(right=JobInfoAndOperation(job_info, OperationType.DELETED))

        except Exception as e:
            log(
                f"Error while deleting job {job_info.external_job_id} from job_id {job_info.id}, Please delete the Dag manually from Dag location if required.",
                exception=e,
                step_id=self._REMOVE_JOBS_STEP_ID,
            )
            return Either(right=JobInfoAndOperation(job_info, OperationType.DELETED))

    """
        Compare what exists in state config to what exists in code.
     """

    def _jobs_to_be_deleted(self) -> List[JobInfo]:
        all_jobs = {**self.valid_airflow_jobs, **self._invalid_airflow_jobs, **self._airflow_jobs_without_code}
        return [
            airflow_job
            for airflow_job in self._jobs_state.airflow_jobs
            if not any(
                airflow_job.id == job_id
                for job_id in list(all_jobs.keys())
                # check from available airflow jobs.
            )
            and self._fabrics_config.get_fabric(airflow_job.fabric_id) is not None
        ]

    """
        There exist a job in folder whose fabric id is different from the one in state config.
        folder can only have one job with a given job id.
    """

    def _jobs_with_fabric_changed(self) -> List[JobInfo]:
        return [
            airflow_job
            for airflow_job in self._jobs_state.airflow_jobs
            if any(
                airflow_job.id == job_id and airflow_job.fabric_id != job_data.fabric_id
                for job_id, job_data in self.valid_airflow_jobs.items()
                # Check only from valid airflow jobs.
            )
        ]

    def _rename_jobs(self) -> List[JobInfo]:
        return [
            airflow_job
            for airflow_job in self._jobs_state.airflow_jobs
            if any(
                airflow_job.id == job_id
                and airflow_job.fabric_id == job_data.fabric_id
                and job_data.is_enabled
                and airflow_job.external_job_id != job_data.dag_name
                for job_id, job_data in self.valid_airflow_jobs.items()
            )
        ]

    def _all_removed_airflow_jobs(self) -> List[JobInfo]:
        return self._rename_jobs() + self._jobs_with_fabric_changed() + self._jobs_to_be_deleted()

    # Here we are looking for the flipped state of the job.
    # jobs which are enabled in state config but disabled in code.
    # and always get jobs from deployment state.
    def _pause_jobs(self) -> Dict[str, JobInfo]:
        old_enabled_job = {job.id: job for job in self._jobs_state.airflow_jobs if job.is_paused is False}

        old_enabled_job_which_are_disabled_in_new = {
            job_id: job_info
            for job_id, job_info in old_enabled_job.items()
            if any(
                job_id == _id and job_info.fabric_id == job_data.fabric_id and job_data.is_disabled
                # disabled in new
                for _id, job_data in self.valid_airflow_jobs.items()
            )
        }

        jobs_not_in_removed_jobs = {
            job_id: job_info
            for job_id, job_info in old_enabled_job_which_are_disabled_in_new.items()
            if not self._all_removed_airflow_jobs()
            and not any(airflow_job.id == job_id for airflow_job in self._all_removed_airflow_jobs())
        }

        return jobs_not_in_removed_jobs

    # always add new jobs only if they are enabled.
    # this is equivalent to refresh because airflow merge based on it's dag_name.
    def _add_jobs(self) -> Dict[str, AirflowJob]:
        return {job_id: job_data for job_id, job_data in self.valid_airflow_jobs.items() if job_data.is_enabled is True}

    def _deploy_add_jobs(self):
        futures = []

        with ThreadPoolExecutor(max_workers=10) as executor:
            for job_id, job_data in self._add_jobs().items():
                futures.append(executor.submit(lambda j_id=job_id, j_data=job_data: self._add_job(j_id, j_data)))

        return await_futures_and_update_states(futures, self._operation_to_step_id[Operation.Add])

    def _add_job(self, job_id, job_data):
        dag_name = job_data.dag_name
        zipped_dag_name = get_zipped_dag_name(dag_name)
        zip_folder(self._project.load_airflow_folder(job_id), zipped_dag_name)

        fabric_config = self._fabrics_config.get_fabric(job_data.fabric_id)
        fabric_name = fabric_config.name if fabric_config is not None else None

        fabric_label = get_fabric_label(fabric_name, job_data.fabric_id)

        try:
            client = self.get_airflow_client(fabric_id=job_data.fabric_id)
            client.upload_dag(dag_name, zipped_dag_name)

            # start of try-catch
            try:
                client.unpause_dag(dag_name)
                log(
                    f"{Colors.OKGREEN}Successfully un-paused dag:{dag_name} for job:{job_id} and fabric:{fabric_label}{Colors.ENDC}",
                    step_id=self._ADD_JOBS_STEP_ID,
                )

            except DagNotAvailableException as e:
                log(
                    f"{Colors.FAIL}Dag:{dag_name} for job:{job_id} and fabric:{fabric_label} not available after exhausting all the retries,"
                    f" please check with administrator{Colors.ENDC}",
                    exception=e,
                    step_id=self._ADD_JOBS_STEP_ID,
                )

                return Either(left=e)

            except Exception as e:
                log(
                    f"{Colors.FAIL}Failed to un-pause dag with name:{dag_name} for job:{job_id} and fabric:{fabric_label}{Colors.ENDC}",
                    exception=e,
                    step_id=self._ADD_JOBS_STEP_ID,
                )

                return Either(left=e)

            # end of try-catch

            log(
                f"{Colors.OKGREEN}Successfully added job:{dag_name} for job_id:{job_id} on fabric:{fabric_label}{Colors.ENDC}",
                step_id=self._ADD_JOBS_STEP_ID,
            )

            job_info = JobInfo.create_job(
                job_data.name,
                job_id,
                job_data.fabric_id,
                dag_name,
                self._project.release_tag,
                job_data.is_disabled,
                get_fabric_provider_type(job_data.fabric_id, self._project_config),
            )

            return Either(right=JobInfoAndOperation(job_info, OperationType.CREATED))
        except Exception as e:
            log(
                f"{Colors.FAIL}Failed to upload_dag for job_id:{job_id} with dag_name {dag_name}{Colors.ENDC}",
                e,
                step_id=self._ADD_JOBS_STEP_ID,
            )
            return Either(left=e)

    def _deploy_skipped_jobs(self):
        for job_id, message in self._skip_jobs().items():
            log(
                f"Skipping job_id: {job_id} encountered some error ",
                exception=message.left,
                step_id=self._SKIP_JOBS_STEP_ID,
            )
        if len(self._skip_jobs()) > 0:
            update_state([Either(right=True)], self._operation_to_step_id[Operation.Skipped])

    def _skip_jobs(self):
        return {
            job_id: self._validate_airflow_job(job_id, job_data)
            for job_id, job_data in self._airflow_jobs.items()
            if self._validate_airflow_job(job_id, job_data).is_left
        }

    def _deploy_rename_jobs(self):
        futures = []
        with ThreadPoolExecutor(max_workers=10) as executor:
            for job_info in self._rename_jobs():
                futures.append(executor.submit(lambda j_info=job_info: self._delete_job_for_renamed_job(j_info)))

        return await_futures_and_update_states(futures, self._operation_to_step_id[Operation.Rename])

    def _delete_job_for_renamed_job(self, jobs_info: JobInfo):
        try:
            client = create_airflow_client(jobs_info.fabric_id, self._project_config)
            client.delete_dag(sanitize_job(jobs_info.external_job_id))

            log(
                f"{Colors.OKGREEN}Successfully deleted dag for job_id: {jobs_info.id}{Colors.ENDC}",
                step_id=self._RENAME_JOBS_STEP_ID,
            )

            return Either(right=JobInfoAndOperation(jobs_info, OperationType.DELETED))
        except Exception as e:
            log(
                f"{Colors.WARNING}Failed to delete dag for job_id: {jobs_info.id} with job name {jobs_info.external_job_id} in fabric {jobs_info.fabric_id}, Please delete the Dag manually from Dag location if required.{Colors.ENDC}",
                exception=e,
                step_id=self._RENAME_JOBS_STEP_ID,
            )
            return Either(right=JobInfoAndOperation(jobs_info, OperationType.DELETED))

    def _deploy_pause_jobs(self):
        futures = []
        with ThreadPoolExecutor(max_workers=10) as executor:
            for job_id, job_data in self._pause_jobs().items():
                futures.append(executor.submit(lambda j_id=job_id, j_data=job_data: self._pause_job(j_id, j_data)))

        return await_futures_and_update_states(futures, self._operation_to_step_id[Operation.Pause])

    def _pause_job(self, job_id: str, job_info: JobInfo):
        if len(job_info.external_job_id) > 0:
            dag_name = job_info.external_job_id
        else:
            dag_name = sanitize_job(job_id)

        job_info.pause(True)

        try:
            client = self.get_airflow_client(job_info.fabric_id)
            client.pause_dag(dag_name)
            log(
                f"{Colors.OKGREEN}Successfully paused job {dag_name} for job_id {job_id}{Colors.ENDC}",
                step_id=self._PAUSE_JOBS_STEP_ID,
            )
            return Either(right=JobInfoAndOperation(job_info, OperationType.REFRESH))
        except Exception as e:
            log(
                f"{Colors.WARNING}Failed to pause_dag for job_id: {job_id} with dag_name {dag_name}{Colors.ENDC}",
                exception=e,
                step_id=self._PAUSE_JOBS_STEP_ID,
            )
            return Either(right=JobInfoAndOperation(job_info, OperationType.REFRESH))


class AirflowGitSecrets:
    _AIRFLOW_GIT_SECRETS_STEP_ID = "airflow-git-secrets"

    def __init__(self, project: Project, airflow_jobs: AirflowJobDeployment, project_config: ProjectConfig):
        self.project = project
        self.airflow_jobs = airflow_jobs
        self.project_config = project_config
        self.deployment_state = project_config.jobs_state
        self.fabric_config = project_config.fabric_config

    def summary(self) -> List[str]:
        summary = []

        if len(self.airflow_jobs.prophecy_managed_dbt_jobs) > 0:
            for project_git_tokens in self.fabric_config.project_git_tokens:
                git_tokens = project_git_tokens.git_token
                project_id = project_git_tokens.project_id

                if len(git_tokens) > 0:
                    summary.append(f"Creating git secrets for project {project_id} ")

        return summary

    def headers(self) -> List[StepMetadata]:
        if len(self.airflow_jobs.prophecy_managed_dbt_jobs) > 0:
            return [
                StepMetadata(
                    self._AIRFLOW_GIT_SECRETS_STEP_ID,
                    "Create git secrets for airflow jobs",
                    Operation.Build,
                    StepType.AirflowGitSecrets,
                )
            ]
        else:
            return []

    def deploy(self):
        futures = []

        if len(self.airflow_jobs.prophecy_managed_dbt_jobs) > 0:
            if len(self.fabric_config.project_git_tokens) > 0:
                log(f"\n\n{Colors.OKBLUE} Uploading project git tokens {Colors.ENDC}\n\n")

            job_data = list(self.airflow_jobs.prophecy_managed_dbt_jobs.values())[0]

            # making this single threaded for now.
            with ThreadPoolExecutor(max_workers=1) as executor:
                log(
                    f"{Colors.OKGREEN}Updating git secrets{Colors.ENDC}",
                    step_id=self._AIRFLOW_GIT_SECRETS_STEP_ID,
                )
                for project_git_tokens in self.fabric_config.project_git_tokens:
                    git_tokens = project_git_tokens.git_token
                    project_id = project_git_tokens.project_id

                    if len(git_tokens) == 0:
                        log(
                            f"{Colors.WARNING}No git tokens found for project_id: {project_id}, Ignoring{Colors.ENDC}",
                            step_id=self._AIRFLOW_GIT_SECRETS_STEP_ID,
                        )

                    else:
                        futures.append(
                            executor.submit(
                                lambda p_id=project_id, j_data=job_data, token=git_tokens: self._create_git_secrets(
                                    p_id, j_data, token
                                )
                            )
                        )

            return await_futures_and_update_states(futures, self._AIRFLOW_GIT_SECRETS_STEP_ID)
        else:
            # log("No dbt jobs found, Ignoring", step_id=self._AIRFLOW_GIT_SECRETS_STEP_ID)
            return []

    def _create_git_secrets(self, project_id, job_data, git_tokens):
        execution_db_suffix = os.getenv("EXECUTION_DB_SUFFIX", "dev")
        try:
            client = self.airflow_jobs.get_airflow_client(job_data.fabric_id)
            key = generate_secure_content(f"{execution_db_suffix}_{project_id}", "gitSecretSalt")
            client.create_secret(key, git_tokens)
            return Either(right=True)

        except Exception as e:
            log(
                f"{Colors.WARNING}Failed in creating git secrets for project {project_id}{Colors.ENDC}",
                exception=e,
                step_id=self._AIRFLOW_GIT_SECRETS_STEP_ID,
            )
            return Either(left=e)


class EMRPipelineConfigurations:
    _STEP_ID = "EMR_pipeline_configurations"

    def __init__(self, project: Project, airflow_jobs: AirflowJobDeployment, project_config: ProjectConfig):
        self.airflow_jobs = airflow_jobs
        self.pipeline_configurations = project.pipeline_configurations
        self.project_config = project_config
        self.project = project
        self._jobs_state = project_config.jobs_state
        self._fabric_config = project_config.fabric_config
        self._rest_client_factory = RestClientFactory.get_instance(RestClientFactory, self._fabric_config)

    def _emr_fabrics(self):
        return self._fabric_config.emr_fabrics()

    def summary(self) -> List[str]:
        summary = []
        for ids in self.pipeline_configurations.keys():
            if len(self._emr_fabrics()) > 0:
                summary.append(f"Uploading pipeline emr-configurations for pipeline {ids}")

        return summary

    def headers(self) -> List[StepMetadata]:
        all_configs = [value for sublist in self.pipeline_configurations.values() for value in sublist]
        if len(all_configs) > 0 and len(self._emr_fabrics()) > 0:
            return [
                StepMetadata(
                    self._STEP_ID,
                    f"Upload {len(all_configs)} pipeline emr-configurations",
                    Operation.Upload,
                    StepType.PipelineConfiguration,
                )
            ]
        else:
            return []

    def deploy(self):
        futures = []

        with ThreadPoolExecutor(max_workers=10) as executor:
            if len(self.headers()) > 0:
                log(f"\n\n{Colors.OKBLUE}Uploading EMR pipeline configurations {Colors.ENDC}\n\n")

            def execute_job(_fabric_info, _config_content, _config_path):
                futures.append(
                    executor.submit(
                        lambda f_info=_fabric_info, conf_content=_config_content, conf_path=_config_path: self._upload_configuration(
                            f_info, conf_content, conf_path
                        )
                    )
                )

            for pipeline_id, configurations in self.pipeline_configurations.items():
                path = self.project_config.system_config.get_s3_base_path()
                pipeline_path = (
                    f"{path}/{self.project.project_id}/{self.project.release_version}/configurations/{pipeline_id}"
                )

                for configuration_name, configuration_content in configurations.items():
                    configuration_path = f"{pipeline_path}/{configuration_name}.jsn"

                    for fabric_info in self._fabric_config.emr_fabrics():
                        if fabric_info.emr is not None:
                            execute_job(fabric_info, configuration_content, configuration_path)

        return await_futures_and_update_states(futures, self._STEP_ID)

    def _upload_configuration(self, fabric_info: FabricInfo, configuration_content, configuration_path):
        upload_path = f"{fabric_info.emr.bare_path_prefix()}/{configuration_path}"
        emr_info = fabric_info.emr

        try:
            client = self._rest_client_factory.s3_client(str(fabric_info.id))
            client.upload_content(emr_info.bare_bucket(), upload_path, configuration_content)

            log(
                f"{Colors.OKGREEN}Uploaded pipeline configuration on path {upload_path} on fabric {fabric_info.id}{Colors.ENDC}",
                step_id=self._STEP_ID,
            )

            return Either(right=True)

        except Exception as e:
            log(
                f"{Colors.FAIL}Failed to upload pipeline configuration for path {upload_path} for fabric {fabric_info.id}{Colors.ENDC}",
                exception=e,
                step_id=self._STEP_ID,
            )
            return Either(left=e)


class DataprocPipelineConfigurations:
    _STEP_ID = "DATAPROC_pipeline_configurations"

    def __init__(self, project: Project, airflow_jobs: AirflowJobDeployment, project_config: ProjectConfig):
        self.airflow_jobs = airflow_jobs
        self.pipeline_configurations = project.pipeline_configurations
        self.project = project
        self.project_config = project_config
        self._deployment_state = project_config.jobs_state
        self._fabric_config = project_config.fabric_config
        self._rest_client_factory = RestClientFactory.get_instance(RestClientFactory, self._fabric_config)

    def _dataproc_fabrics(self):
        return self._fabric_config.dataproc_fabrics()

    def summary(self) -> List[str]:
        summary = []
        for ids in self.pipeline_configurations.keys():
            if len(self._dataproc_fabrics()) > 0:
                summary.append(f"Uploading pipeline dataproc-configurations for pipeline {ids}")

        return summary

    def headers(self) -> List[StepMetadata]:
        all_configs = [value for sublist in self.pipeline_configurations.values() for value in sublist]
        if len(all_configs) > 0 and len(self._dataproc_fabrics()) > 0:
            return [
                StepMetadata(
                    self._STEP_ID,
                    f"Upload {len(all_configs)} pipeline dataproc-configurations",
                    Operation.Upload,
                    StepType.PipelineConfiguration,
                )
            ]
        else:
            return []

    def deploy(self):
        futures = []

        with ThreadPoolExecutor(max_workers=10) as executor:
            if len(self.headers()) > 0:
                log(f"\n\n{Colors.OKBLUE} Uploading dataproc configurations {Colors.ENDC}\n\n")

            def execute_job(fabric_info, configuration_content, configuration_path):
                futures.append(
                    executor.submit(
                        lambda f_info=fabric_info, conf_content=configuration_content, conf_path=configuration_path: self._upload_configuration(
                            f_info, conf_content, conf_path
                        )
                    )
                )

            for pipeline_id, configurations in self.pipeline_configurations.items():
                path = self.project_config.system_config.get_s3_base_path()
                pipeline_path = (
                    f"{path}/{self.project.project_id}/{self.project.release_version}/configurations/{pipeline_id}"
                )
                for configuration_name, configuration_content in configurations.items():
                    configuration_path = f"{pipeline_path}/{configuration_name}.jsn"

                    for fabric_info in self._fabric_config.dataproc_fabrics():
                        if fabric_info.dataproc is not None:
                            execute_job(fabric_info, configuration_content, configuration_path)

        return await_futures_and_update_states(futures, self._STEP_ID)

    def _upload_configuration(self, fabric_info: FabricInfo, configuration_content, configuration_path):
        upload_path = f"{fabric_info.dataproc.bare_path_prefix()}/{configuration_path}"
        dataproc_info = fabric_info.dataproc

        try:
            client = self._rest_client_factory.dataproc_client(str(fabric_info.id))
            client.put_object(dataproc_info.bare_bucket(), upload_path, configuration_content)

            log(
                f"{Colors.OKGREEN}Uploaded pipeline configuration on path {upload_path}{Colors.ENDC}",
                step_id=self._STEP_ID,
            )

            return Either(right=True)

        except Exception as e:
            log(
                f"{Colors.FAIL}Failed to upload pipeline configuration for path {upload_path} for fabric {fabric_info.id}{Colors.ENDC}",
                exception=e,
                step_id=self._STEP_ID,
            )
            return Either(left=e)


class SparkSubmitPipelineConfigurations:
    _STEP_ID = "SPARK_SUBMIT_pipeline_configurations"

    def __init__(self, project: Project, airflow_jobs: AirflowJobDeployment, project_config: ProjectConfig):
        self.airflow_jobs = airflow_jobs
        self.pipeline_configurations = project.pipeline_configurations
        self.project = project
        self.project_config = project_config
        self._deployment_state = project_config.jobs_state
        self._fabric_config = project_config.fabric_config
        self._rest_client_factory = RestClientFactory.get_instance(RestClientFactory, self._fabric_config)

    def _spark_submit_fabrics(self):
        return self._fabric_config.airflow_open_source_fabrics()

    def summary(self) -> List[str]:
        summary = []
        for ids in self.pipeline_configurations.keys():
            if len(self._spark_submit_fabrics()) > 0:
                summary.append(f"Uploading pipeline spark-submit-configurations for pipeline {ids}")

        return summary

    def headers(self) -> List[StepMetadata]:
        all_configs = [value for sublist in self.pipeline_configurations.values() for value in sublist]
        if len(all_configs) > 0 and len(self._spark_submit_fabrics()) > 0:
            return [
                StepMetadata(
                    self._STEP_ID,
                    f"Upload {len(all_configs)} pipeline spark-submit-configurations",
                    Operation.Upload,
                    StepType.PipelineConfiguration,
                )
            ]
        else:
            return []

    def deploy(self):
        futures = []

        with ThreadPoolExecutor(max_workers=10) as executor:
            if len(self.headers()) > 0:
                log(f"\n\n{Colors.OKBLUE} Uploading spark-submit configurations {Colors.ENDC}\n\n")

            def execute_job(
                fabric_info, configuration_relative_directory, configuration_file_name, configuration_content
            ):
                futures.append(
                    executor.submit(
                        lambda f_info=fabric_info, conf_content=configuration_content, conf_path=f"{configuration_relative_directory}/{configuration_file_name}": self._upload_configuration(
                            f_info, configuration_relative_directory, configuration_file_name, configuration_content
                        )
                    )
                )

            for pipeline_id, configurations in self.pipeline_configurations.items():
                path = self.project_config.system_config.get_hdfs_base_path()
                pipeline_path = (
                    f"{path}/{self.project.project_id}/{self.project.release_version}/configurations/{pipeline_id}"
                )
                for configuration_name, configuration_content in configurations.items():
                    configuration_file_name = f"{configuration_name}.jsn"
                    configuration_relative_directory = pipeline_path

                    for fabric_info in self._spark_submit_fabrics():
                        if fabric_info.airflow_oss is not None:
                            execute_job(
                                fabric_info,
                                configuration_relative_directory,
                                configuration_file_name,
                                configuration_content,
                            )

        return await_futures_and_update_states(futures, self._STEP_ID)

    def _upload_configuration(
        self, fabric_info: FabricInfo, configuration_relative_directory, configuration_file_name, configuration_content
    ):
        upload_directory = f"{fabric_info.airflow_oss.location}/{configuration_relative_directory}"
        try:
            client = self._rest_client_factory.open_source_hdfs_client(str(fabric_info.id))
            client.put_object(upload_directory, configuration_file_name, configuration_content)

            log(
                f"{Colors.OKGREEN}Uploaded pipeline configuration on path {upload_directory}{Colors.ENDC}",
                step_id=self._STEP_ID,
            )

            return Either(right=True)

        except Exception as e:
            log(
                f"{Colors.FAIL}Failed to upload pipeline configuration for path {upload_directory} for fabric {fabric_info.id}{Colors.ENDC}",
                exception=e,
                step_id=self._STEP_ID,
            )
            return Either(left=e)<|MERGE_RESOLUTION|>--- conflicted
+++ resolved
@@ -127,25 +127,9 @@
                 properties = process.get("properties", {})
 
                 cluster_size = properties.get("clusterSize", None)
-<<<<<<< HEAD
-                pipeline_id = properties.get("pipelineId", None)
-                pipeline_id_newer_format = properties.get("pipelineId", {})
-
-                if (
-                    pipeline_id_newer_format
-                    and isinstance(pipeline_id_newer_format, dict)
-                    and pipeline_id_newer_format.get("type", None) == "literal"
-                    and pipeline_id_newer_format.get("value", None)
-                ):
-                    pipeline_id = pipeline_id_newer_format.get("value")
-
-                if cluster_size is not None and pipeline_id:
-                    # shady stuff but can't help
-=======
                 pipeline_id = AirflowJob.get_pipeline_id_from_properties(properties)
 
                 if cluster_size and pipeline_id:
->>>>>>> bcf92f47
                     pipeline_and_fabric_ids.append(EntityIdToFabricId(pipeline_id, cluster_size.split("/")[0]))
 
         return pipeline_and_fabric_ids
