--- conflicted
+++ resolved
@@ -504,18 +504,6 @@
 
 class ProjectConfig:
     def __init__(
-<<<<<<< HEAD
-        self,
-        jobs_state: JobsState,
-        fabric_config: FabricConfig,
-        system_config: SystemConfig,
-        config_override: ConfigsOverride,
-        based_on_file: bool = True,
-        skip_builds: bool = False,
-        migrate: bool = False,
-        artifactory: str = "",
-        conf_folder: str = "",
-=======
             self,
             jobs_state: JobsState,
             fabric_config: FabricConfig,
@@ -524,8 +512,8 @@
             based_on_file: bool = True,
             skip_builds: bool = False,
             migrate: bool = False,
+            artifactory: str = "",
             conf_folder: str = "",
->>>>>>> 9c7ca3bd
     ):
         self.jobs_state = jobs_state
         self.system_config = system_config
@@ -559,19 +547,6 @@
 
     @staticmethod
     def from_path(
-<<<<<<< HEAD
-        project: Project,
-        job_state_path: str,
-        system_config_path: str,
-        configs_override_path: str,
-        fabric_config_path: str,
-        fabric_ids: str,
-        job_ids: str,
-        skip_build: bool,
-        conf_folder: str,
-        migrate: bool,
-        artifactory: str
-=======
             project: Project,
             job_state_path: str,
             system_config_path: str,
@@ -582,7 +557,7 @@
             skip_build: bool,
             conf_folder: str,
             migrate: bool,
->>>>>>> 9c7ca3bd
+            artifactory: str
     ):
         is_based_on_file = conf_folder != "" and len(conf_folder) > 0
 
@@ -661,11 +636,7 @@
     # best used when invoking from execution.
     @classmethod
     def from_conf_folder(
-<<<<<<< HEAD
         cls, project: Project, conf_folder, fabric_ids: str, job_ids: str, skip_builds: bool, migrate: bool, artifactory: str
-=======
-            cls, project: Project, conf_folder, fabric_ids: str, job_ids: str, skip_builds: bool, migrate: bool
->>>>>>> 9c7ca3bd
     ):
         jobs_state = os.path.join(conf_folder, "state.yml")
         system_config = os.path.join(conf_folder, "system.yml")
